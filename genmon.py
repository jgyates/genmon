--- conflicted
+++ resolved
@@ -35,11 +35,7 @@
     print("Error: " + str(e1))
     sys.exit(2)
 
-<<<<<<< HEAD
-GENMON_VERSION = "V1.16.00"
-=======
 GENMON_VERSION = "V1.16.09"
->>>>>>> ff8af1a3
 
 #------------ Monitor class ----------------------------------------------------
 class Monitor(MySupport):
