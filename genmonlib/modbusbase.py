--- conflicted
+++ resolved
@@ -26,12 +26,8 @@
     MBUS_OFF_COMMAND            = 0x01
     MBUS_OFF_EXCEPTION          = 0x02
     MBUS_OFF_RESPONSE_LEN       = 0x02
-<<<<<<< HEAD
-    MBUS_OFF_FILE_TYPE          = 0x04      # offset in response packet
-=======
     MBUS_OFF_FILE_TYPE          = 0x04      # offset in response packet (file read)
     MBUS_OFF_WRITE_FILE_TYPE    = 0x03      # offset in response packet
->>>>>>> ff8af1a3
     MBUS_OFF_FILE_PAYLOAD_LEN   = 0x03
     MBUS_OFF_FILE_PAYLOAD       = 0x05
     MBUS_OFF_REGISTER_HI        = 0x02
@@ -54,22 +50,15 @@
     MBUS_CRC_SIZE           = 0x02
     MBUS_RES_LENGTH_SIZE    = 0x01
     MBUS_FILE_TYPE_SIZE     = 0x01
-<<<<<<< HEAD
-=======
     MBUS_FILE_NUN_SIZE      = 0x02
     MBUS_RECORD_NUM_SIZE    = 0x02
     MBUS_RECORD_LENGTH_SIZE = 0x02
->>>>>>> ff8af1a3
 
     # Packet lengths
     MODBUS_TCP_HEADER_SIZE   = 0x06
     MBUS_RES_PAYLOAD_SIZE_MINUS_LENGTH  = MBUS_ADDRESS_SIZE + MBUS_COMMAND_SIZE + MBUS_RES_LENGTH_SIZE + MBUS_CRC_SIZE
-<<<<<<< HEAD
-    MBUS_FILE_READ_PAYLOAD_SIZE_MINUS_LENGTH = MBUS_ADDRESS_SIZE + MBUS_COMMAND_SIZE + MBUS_RES_LENGTH_SIZE + MBUS_FILE_TYPE_SIZE + MBUS_CRC_SIZE
-=======
     MBUS_FILE_READ_PAYLOAD_SIZE_MINUS_LENGTH = MBUS_ADDRESS_SIZE + MBUS_COMMAND_SIZE + MBUS_RES_LENGTH_SIZE + MBUS_CRC_SIZE # include bytes not in count
     MBUS_FILE_WRITE_REQ_SIZE_MINUS_LENGTH = MBUS_FILE_TYPE_SIZE + MBUS_FILE_NUN_SIZE + MBUS_RECORD_NUM_SIZE + MBUS_RECORD_LENGTH_SIZE
->>>>>>> ff8af1a3
     MIN_PACKET_ERR_LENGTH                   = 0x05
     MIN_PACKET_RESPONSE_LENGTH              = 0x07
     MIN_PACKET_MIN_WRITE_RESPONSE_LENGTH    = 0x08
@@ -89,10 +78,7 @@
     MBUS_CMD_READ_REGS      = 0x03
     MBUS_CMD_WRITE_REGS     = 0x10
     MBUS_CMD_READ_FILE      = 0x14
-<<<<<<< HEAD
-=======
     MBUS_CMD_WRITE_FILE     = 0x15
->>>>>>> ff8af1a3
 
     # Values
     MBUS_FILE_TYPE_VALUE    = 0x06
@@ -190,13 +176,10 @@
 
     #-------------ModbusProtocol::ProcessFileReadTransaction--------------------
     def ProcessFileReadTransaction(self, Register, Length, skipupdate = False, file_num = 1, ReturnString = False):
-<<<<<<< HEAD
-=======
         return
 
     #-------------ModbusProtocol::ProcessFileWriteTransaction-------------------
     def ProcessFileWriteTransaction(self, Register, Length, Data, file_num = 1, min_response_override = None):
->>>>>>> ff8af1a3
         return
     # ---------- ModbusBase::GetCommStats---------------------------------------
     def GetCommStats(self):
