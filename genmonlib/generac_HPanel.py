#!/usr/bin/env python
#-------------------------------------------------------------------------------
#    FILE: generac_HPanel.py
# PURPOSE: Controller Specific Detils for Generac H-100 and G-Panel
#
#  AUTHOR: Jason G Yates
#    DATE: 30-Apr-2018
#
# MODIFICATIONS:
#-------------------------------------------------------------------------------

import datetime, time, sys, os, threading, socket, re
import atexit, json, collections, random

from genmonlib.controller import GeneratorController
from genmonlib.mytile import MyTile
from genmonlib.modbus_file import ModbusFile
from genmonlib.mymodbus import ModbusProtocol
from genmonlib.program_defaults import ProgramDefaults

# Module defines ---------------------------------------------------------------
REGISTER    = 0
LENGTH      = 1
RET_STRING  = 2

#These are the same or H-Panel and G-Panel
ALARM_LOG_START                 = 0x0c01
ALARM_LOG_ENTRIES               = 20
ALARM_LOG_LENGTH                = 64
EVENT_LOG_START                 = 0x0c15
EVENT_LOG_ENTRIES               = 20
EVENT_LOG_LENGTH                = 64
NAMEPLATE_DATA_FILE_RECORD      = "0040"      # 0x40
NAMEPLATE_DATA_LENGTH           = 64        # Note: This is 1024 but I only read 64
MISC_GEN_FILE_RECORD            = "002a"
MISC_GEN_FILE_RECORD_LENGTH     = 18
ENGINE_DATA_FILE_RECORD         = "0050"
ENGINE_DATA_FILE_RECORD_LENGTH  = 48
GOV_DATA_FILE_RECORD            = "00d3"
GOV_DATA_FILE_RECORD_LENGTH     = 60        # Extra byte, actual data is 59
GOV_DATA_SEC_FILE_RECORD        = "00d4"
GOV_DATA_SEC_FILE_RECORD_LENGTH = 60        # Extra byte, actual data is 59
REGULATOR_FILE_RECORD           = "00d5"
REGULATOR_FILE_RECORD_LENGTH    = 46

#---------------------HPanelReg::HPanelReg--------------------------------------
class HPanelReg(object):
    INPUT_1                 = ["0080", 2]            # Input 1
    INPUT_2                 = ["0081", 2]            # Input 2
    OUTPUT_1                = ["0082", 2]            # Output 1
    OUTPUT_2                = ["0083", 2]            # Output 2
    OUTPUT_3                = ["0084", 2]            # Output 3
    OUTPUT_4                = ["0085", 2]            # Output 4
    OUTPUT_5                = ["0086", 2]            # Output 5
    OUTPUT_6                = ["0087", 2]            # Output 6
    OUTPUT_7                = ["0088", 2]            # Output 7
    OUTPUT_8                = ["0089", 2]            # Output 8
    OIL_TEMP                = ["008a", 4]            # Oil Temp
    COOLANT_TEMP            = ["008c", 4]            # Coolant Temp
    OIL_PRESSURE            = ["008e", 4]            # Oil Pressure
    COOLANT_LEVEL           = ["0090", 4]            # Coolant Level                * Different on G-Panel
    FUEL_LEVEL              = ["0092", 4]            # USER CFG 05/Fuel Level =147  * Different on G-Panel
    THROTTLE_POSITION       = ["0096", 4]            # Throttle Position            * Different on G-Panel
    O2_SENSOR               = ["0098", 4]            # O2 Sensor                    * Different on G-Panel
    # NOTE: When the generator is running the battery charger current value may be wrong.
    BATTERY_CHARGE_CURRNT   = ["009a", 4]            # Battery Charge Current       * Different on G-Panel
    BATTERY_VOLTS           = ["009c", 4]            # Battery Charge Volts         * Different on G-Panel
    CURRENT_PHASE_A         = ["009e", 4]            # Current Phase A              * Different on G-Panel
    CURRENT_PHASE_B         = ["00a0", 4]            # Current Phase B              * Different on G-Panel
    # NOTE: Single Phase Current
    CURRENT_PHASE_C         = ["00a2", 4]            # Current Phase C              * Different on G-Panel
    AVG_CURRENT             = ["00a4", 4]            # Avg Current                  * Different on G-Panel
    VOLTS_PHASE_A_B         = ["00a6", 4]            # Voltage Phase AB             * Different on G-Panel
    VOLTS_PHASE_B_C         = ["00a8", 4]            # Voltage Phase BC             * Different on G-Panel
    VOLTS_PHASE_C_A         = ["00aa", 4]            # Voltage Phase CA             * Different on G-Panel
    AVG_VOLTAGE             = ["00ac", 4]            # Average Voltage              * Different on G-Panel
    TOTAL_POWER_KW          = ["00ae", 4]            # Total Power (kW)             * Different on G-Panel
    TOTAL_PF                = ["00b0", 4]            # Power Factor                 * Different on G-Panel
    OUTPUT_FREQUENCY        = ["00b2", 4]            # Output Frequency             * Different on G-Panel
    OUTPUT_RPM              = ["00b4", 4]            # Output RPM                   * Different on G-Panel
    A_F_DUTY_CYCLE          = ["00b6", 4]            # Air Fuel Duty Cycle          * Different on G-Panel

    GEN_TIME_HR_MIN         = ["00e0", 2]            # Time HR:MIN
    GEN_TIME_SEC_DYWK       = ["00e1", 2]            # Time SEC:DayOfWeek
    GEN_TIME_MONTH_DAY      = ["00e2", 2]            # Time Month:DayofMonth
    GEN_TIME_YR             = ["00e3", 2]            # Time YR:UNK

    ALARM_ACK               = ["012e", 2]            # Number of alarm acks
    ACTIVE_ALARM_COUNT      = ["012f", 2]            # Number of active alarms
    ENGINE_HOURS            = ["0130", 4]            # Engine Hours High
    ENGINE_STATUS_CODE      = ["0132", 2]            # Engine Status Code

    START_BITS              = ["019c", 2]            # Start Bits
    START_BITS_2            = ["019d", 2]            # Start Bits 2
    START_BITS_3            = ["019e", 2]            # Start Bits 2
    KEY_SWITCH_STATE        = ["01a0", 2]            # High Byte is True if Auto, Low Byte True if Manual (False if Off)
    DI_STATE_1              = ["01a1", 2]            # * Different on G-Panel
    DI_STATE_2              = ["01a2", 2]            # * Different on G-Panel
    QUIETTEST_STATUS        = ["022b", 2]            # Quiet Test Status and reqest

    # EXT_SW_XX regististers are for HTS/MTS/STS Switches
    EXT_SW_GENERAL_STATUS   = ["0ea1", 2]            # External Switch General Status
    EXT_SW_MINIC_DIAGRAM    = ["0ea2", 2]            # Ext Switch Mimic Diagram
    EXT_SW_TARGET_VOLTAGE   = ["0ea7", 2]            # External Switch Target Voltage
    EXT_SW_TARGET_FREQ      = ["0eaa", 2]            # External Switch Target Freq
    EXT_SW_UTILITY_VOLTS_AB = ["0ead", 2]            # External Switch Utility AB Voltage
    EXT_SW_UTILITY_VOLTS_BC = ["0eae", 2]            # External Switch Utility BC Voltage
    EXT_SW_UTILITY_VOLTS_CA = ["0eaf", 2]            # External Switch Utility CA Voltage
    EXT_SW_UTILITY_AMPS_A   = ["0eb0", 2]            # External Switch Utility A Amps
    EXT_SW_UTILITY_AMPS_B   = ["0eb1", 2]            # External Switch Utility B Amps
    EXT_SW_UTILITY_AMPS_C   = ["0eb2", 2]            # External Switch Utility C Amps
    EXT_SW_UTILITY_AVG_VOLTS= ["0eb4", 2]            # External Switch Average Utility Volts
    EXT_SW_UTILITY_AVG_AMPS = ["0eb5", 2]            # External Switch Average Utility Amps
    EXT_SW_UTILITY_FREQ     = ["0eb6", 2]            # External Switch Utility Freq
    EXT_SW_UTILITY_PF       = ["0eb7", 2]            # External Switch Utility Power Factor
    EXT_SW_UTILITY_KW       = ["0eb8", 2]            # External Switch Utility Power
    EXT_SW_GEN_AVG_VOLT     = ["0eb9", 2]            # External Switch Generator Average Voltage
    EXT_SW_GEN_FREQ         = ["0eba", 2]            # External Switch Generator Freq
    EXT_SW_BACKUP_BATT_VOLTS= ["0ebc", 2]            # External Switch Backup Battery Voltage
    EXT_SW_VERSION          = ["0ebf", 2]            # External Switch SW Version
    EXT_SW_SELECTED         = ["0ec0", 2]            # External Switch Selected


    #---------------------HPanelReg::hexsort------------------------------------
    #@staticmethod
    def hexsort(self, e):
        try:
            return int(e[REGISTER],16)
        except:
            return 0
    #@staticmethod
    #---------------------HPanelReg::GetRegList---------------------------------
    def GetRegList(self):
        RetList = []
        for attr, value in HPanelReg.__dict__.items():
            if not callable(getattr(self,attr)) and not attr.startswith("__"):
                RetList.append(value)

        RetList.sort(key=self.hexsort)
        return RetList
#---------------------------HPanelIO:HPanelIO-----------------------------------
class HPanelIO(object):

    Inputs = {
        # Input 1
        ("0080", 0x8000) : "Switch In Auto",
        ("0080", 0x4000) : "Switch in Manual",
        ("0080", 0x2000) : "Emergency Stop",
        ("0080", 0x1000) : "Remote Start",
        ("0080", 0x0800) : "DI-1 Battery Charger Fail",
        ("0080", 0x0400) : "DI-2 Fuel Pressure",
        ("0080", 0x0200) : "DI-3 Line Power",
        ("0080", 0x0100) : "DI-4 Generator Power",
        ("0080", 0x0080) : "Modem DCD",
        ("0080", 0x0040) : "Modem Enabled",
        ("0080", 0x0020) : "Generator Overspeed",
        ("0080", 0x0010) : "HUIO-1 Config 12",
        ("0080", 0x0008) : "HUIO-1 Config 13",
        ("0080", 0x0004) : "HUIO-1 Config 14",
        ("0080", 0x0002) : "HUIO-1 Config 15",
        ("0080", 0x0001) : "HUIO-2 Config 16",
        # Input 2
        ("0081", 0x8000) : "HUIO-2 Config 17",
        ("0081", 0x4000) : "HUIO-2 Config 18",
        ("0081", 0x2000) : "HUIO-2 Config 19",
        ("0081", 0x1000) : "HUIO-3 Config 20",
        ("0081", 0x0800) : "HUIO-3 Config 21",
        ("0081", 0x0400) : "HUIO-3 Config 22",
        ("0081", 0x0200) : "HUIO-3 Config 23",
        ("0081", 0x0100) : "HUIO-4 Config 24",
        ("0081", 0x0080) : "HUIO-4 Config 25",
        ("0081", 0x0040) : "HUIO-4 Config 26",
        ("0081", 0x0020) : "HUIO-4 Config 27",
    }
    Outputs = {
        # Output1
        ("0082", 0x8000) : "Genertor in Alarm",
        ("0082", 0x4000) : "Genertor in Warning",
        ("0082", 0x2000) : "Running",
        ("0082", 0x1000) : "Alarms Enabled",
        ("0082", 0x0800) : "Read for Load",
        ("0082", 0x0400) : "Ready to Run",
        ("0082", 0x0200) : "Stopped in Alarm",
        ("0082", 0x0100) : "Stopped",
        ("0082", 0x0080) : "Key in Manual Position",
        ("0082", 0x0040) : "Key in Auto Position",
        ("0082", 0x0020) : "Key in Off Position",
        ("0082", 0x0004) : "Annunciator Light",

        # Output6
        ("0087", 0x0400) : "Digital Input Key in Auto Active",
        ("0087", 0x0200) : "Digital Input Key in Manual Active",
        ("0087", 0x0100) : "Emergency Stop Digitial Input Active",
        ("0087", 0x0080) : "Remote Start Digital Input Active",
        ("0087", 0x0040) : "DI-1, Digitial Input #5 Active / Battery Charger Fail",
        ("0087", 0x0020) : "DI-2, Digitial Input #6 Active / Ruptured Basin, Gas Leak, Low Fuel Pressure",
        ("0087", 0x0010) : "DI-3, Digitial Input #7 Active / Line Power",
        ("0087", 0x0008) : "DI-4, Digitial Input #8 Active / Generator Power",
        ("0087", 0x0004) : "Line Power",
        ("0087", 0x0002) : "Generator Power",
        # Output 7
        ("0088", 0x4000) : "In Warm Up",
        ("0088", 0x2000) : "In Cool Down",
        ("0088", 0x1000) : "Cranking",
        ("0088", 0x0800) : "Needs Service",
        ("0088", 0x0400) : "Shutdown",
        ("0088", 0x0080) : "Fault Relay Active",
        ("0088", 0x0040) : "User Config 106",
        ("0088", 0x0020) : "Internal Exercise Active",
        ("0088", 0x0010) : "Check for ILC",
        ("0088", 0x0008) : "User Config 109",
        ("0088", 0x0004) : "User Config 110",
        ("0088", 0x0002) : "User Config 111",
        ("0088", 0x0001) : "User Config 112",
        # Output 8
        ("0089", 0x8000) : "User Config 113",
        ("0089", 0x4000) : "User Config 114",
        ("0089", 0x2000) : "User Config 115",
        ("0089", 0x1000) : "User Config 116",
        ("0089", 0x0800) : "User Config 117",
        ("0089", 0x0400) : "User Config 118",
        ("0089", 0x0400) : "User Config 118",
        ("0089", 0x0200) : "RPM Missing",
        ("0089", 0x0200) : "Reset Alarms",
    }
    Alarms = {
        # Output 1
        ("0082", 0x0010) : "Overcrank Alarm - Generator has unsuccessfully tried to start the designated number of times.",
        ("0082", 0x0008) : "Oil Inhibit Alarm - Oil pressure too high for a stopped engine.",
        ("0082", 0x0002) : "Oil Temp High Alarm - Oil Temperature has gone above maximum alarm limit.",
        ("0082", 0x0002) : "Oil Temp Low Alarm - Oil Temperature has gone below minimum alarm limit.",
        # Output 2
        ("0083", 0x8000) : "Oil Temp High Warning - Oil Temperature has gone above maximum warning limit.",
        ("0083", 0x4000) : "Oil Temp Low Warning - Oil Temperature has gone below minimum warning limit.",
        ("0083", 0x2000) : "Oil Temp Fault - Oil Temperature sensor exceeds nominal limits for valid sensor reading.",
        ("0083", 0x1000) : "Coolant Temp High Alarm - Coolant Temperature has gone above maximum alarm limit.",
        ("0083", 0x0800) : "Coolant Temp Low Alarm - Coolant Temperature has gone below mimimuim alarm limit.",
        ("0083", 0x0400) : "Coolant Temp High Warning - Coolant Temperature has gone above maximum warning limit.",
        ("0083", 0x0200) : "Coolant Temp Low Warning - Coolant Temperature has gone below mimimuim warning limit.",
        ("0083", 0x0100) : "Coolant Temp Fault - Coolant Temperature sensor exceeds nominal limits for valid sensor reading.",
        ("0083", 0x0080) : "Oil Pressure High Alarm - Oil Pressure has gone above maximum alarm limit.",
        ("0083", 0x0040) : "Oil Pressure Low Alarm - Oil Pressure has gone below mimimum alarm limit.",
        ("0083", 0x0020) : "Oil Pressure High Warning - Oil Pressure has gone above maximum warning limit.",
        ("0083", 0x0010) : "Oil Pressure Low Warning - Oil Pressure has gone below minimum warning limit.",
        ("0083", 0x0008) : "Oil Pressure Fault - Oil Pressure sensor exceeds nominal limits for valid sensor reading.",
        ("0083", 0x0004) : "Coolant Level High Alarm - Coolant Level has gone above maximum alarm limit.",
        ("0083", 0x0002) : "Coolant Level Low Alarm - Coolant Level has gone below minimum alarm limit.",
        ("0083", 0x0001) : "Coolant Level High Warning - Coolant Level has gone above maximum warning limit.",
        # Output 3
        ("0084", 0x8000) : "Coolant Level Low Warning - Coolant Level has gone below mimimum warning limit.",
        ("0084", 0x4000) : "Coolant Level Fault - Coolant Level sensor exceeds nominal limits for valid sensor reading.",
        ("0084", 0x2000) : "Fuel Level High Alarm - Fuel Level has gone above maximum alarm limit.",
        ("0084", 0x1000) : "Fuel Level Low Alarm - Fuel Level has gone below mimimum alarm limit.",
        ("0084", 0x0800) : "Fuel Level High Warning - Fuel Level has gone above maximum warning limit.",
        ("0084", 0x0400) : "Fuel Level Low Warning - Fuel Level has gone below mimimum warning limit.",
        ("0084", 0x0200) : "Fuel Level Fault - Fuel Level sensor exceeds nominal limits for valid sensor reading.",
        ("0084", 0x0100) : "Analog Input 6 High Alarm - Analog Input 6 has gone above maximum alarm limit (Fuel Pressure or Inlet Air Temperature).",
        ("0084", 0x0080) : "Analog Input 6 Low Alarm - Analog Input 6 has gone below mimimum alarm limit (Fuel Pressure or Inlet Air Temperature).",
        ("0084", 0x0040) : "Analog Input 6 High Warning - Analog Input 6 has gone above maximum warning limit (Fuel Pressure or Inlet Air Temperature).",
        ("0084", 0x0020) : "Analog Input 6 Low Warning - Analog Input 6 has gone below mimimum warning limit (Fuel Pressure or Inlet Air Temperature).",
        ("0084", 0x0010) : "Analog Input 6 Fault - Analog Input 6 sensor exceeds nominal limits for valid sensor reading (Fuel Pressure or Inlet Air Temperature).",
        ("0084", 0x0008) : "Throttle Position High Alarm - Throttle Position has gone above maximum alarm limit.",
        ("0084", 0x0004) : "Throttle Position Low Alarm - Throttle Position has gone below minimum alarm limit.",
        ("0084", 0x0002) : "Throttle Position High Warning - Throttle Position has gone above maximum warning limit.",
        ("0084", 0x0001) : "Throttle Position Low Warning - Throttle Position has gone below minimum warning limit.",

        # Output 4
        ("0085", 0x8000) : "Throttle Position Fault - Throttle Position sensor exceeds nominal limits for valid sensor reading.",
        ("0085", 0x4000) : "Analog Input 8 High Alarm - Analog Input 8 has gone above maximum alarm limit (Emissions Sensor or Fluid Basin).",
        ("0085", 0x2000) : "Analog Input 8 Low Alarm - Analog Input 8 has gone below minimum alarm limit (Emissions Sensor or Fluid Basin).",
        ("0085", 0x1000) : "Analog Input 8 High Warning - Analog Input 8 has gone above maximum warning limit (Emissions Sensor or Fluid Basin).",
        ("0085", 0x0800) : "Analog Input 8 Low Warning - Analog Input 8 has gone below minimum warning limit Emissions Sensor or Fluid Basin).",
        ("0085", 0x0400) : "Analog Input 8 Fault - Analog Input 8 sensor exceeds nominal limits for valid sensor reading (Emissions Sensor or Fluid Basin).",
        ("0085", 0x0200) : "Battery Charge Current High Alarm - Battery Charge Current has gone above maximum alarm limit.",
        ("0085", 0x0100) : "Battery Charge Current Low Alarm - Battery Charge Current has gone below minimum alarm limit.",
        ("0085", 0x0080) : "Battery Charge Current High Warning - Battery Charge Current has gone above maximum warning limit.",
        ("0085", 0x0040) : "Battery Charge Current Low Warning - Battery Charge Current has gone below minimum warning limit.",
        ("0085", 0x0020) : "Battery Charge Current Fault - Battery Charge Current sensor exceeds nominal limits for valid sensor reading.",
        ("0085", 0x0010) : "Battery Charge Voltage High Alarm - Battery Charge Voltage has gone above maximum alarm limit.",
        ("0085", 0x0008) : "Battery Charge Voltage Low Alarm - Battery Charge Voltage has gone below minimum alarm limit.",
        ("0085", 0x0004) : "Battery Charge Voltage High Warning - Battery Charge Voltage has gone above maximum warning limit.",
        ("0085", 0x0002) : "Battery Charge Voltage Low Warning - Battery Charge Voltage has gone below minimum warning limit.",
        ("0085", 0x0001) : "Battery Charge Voltage Fault - Battery Charge Voltage sensor exceeds nominal limits for valid sensor reading.",

        # Output 5
        ("0086", 0x8000) : "Average Current Low Alarm - Average Current has gone below minimum alarm limit.",
        ("0086", 0x4000) : "Average Current High Warning - Average Current has gone above maximum warning limit.",
        ("0086", 0x2000) : "Average Current Low Warning - Average Current has gone below minimum warning limit.",
        ("0086", 0x1000) : "Average Voltage High Alarm - Average Voltage has gone above maximum alarm limit.",
        ("0086", 0x0800) : "Average Voltage Low Alarm - Average Voltage has gone below minimum alarm limit.",
        ("0086", 0x0400) : "Average Voltage High Warning - Average Voltage has gone above maximum warning limit.",
        ("0086", 0x0200) : "Average Voltage Low Warning - Average Voltage has gone below minimum warning limit.",
        ("0086", 0x0100) : "Total Real Power High Alarm - Total Real Power has gone above maximum alarm limit.",
        ("0086", 0x0080) : "Total Real Power Low Alarm - Total Real Power has gone below minimum alarm limit.",
        ("0086", 0x0040) : "Total Real Power High Warning - Total Real Power has gone above maximum warning limit.",
        ("0086", 0x0020) : "Total Real Power Low Warning - Total Real Power has gone below minimum warning limit.",
        ("0086", 0x0010) : "Generator Frequency High Alarm - Generator Frequency has gone above maximum alarm limit.",
        ("0086", 0x0008) : "Generator Frequency Low Alarm - Generator Frequency has gone below minimum alarm limit.",
        ("0086", 0x0004) : "Generator Frequency High Warning - Generator Frequency has gone above maximum warning limit.",
        ("0086", 0x0002) : "Generator Frequency Low Warning - Generator Frequency has gone below minimum warning limit.",
        ("0086", 0x0001) : "Generator Frequency Fault - Generator Frequency sensor exceeds nominal limits for valid sensor reading.",
        # Output 6
        ("0087", 0x8000) : "Engine RPM High Alarm - Engine RPM has gone above maximum alarm limit.",
        ("0087", 0x4000) : "Engine RPM Low Alarm - Engine RPM has gone below minimum alarm limit.",
        ("0087", 0x2000) : "Engine RPM High Warning - Engine RPM has gone above maximum warning limit.",
        ("0087", 0x1000) : "Engine RPM Low Warning - Engine RPM has gone below minimum warning limit.",
        ("0087", 0x0800) : "Engine RPM Fault - Engine RPM exceeds nominal limits for valid sensor reading.",
        ("0087", 0x0001) : "Integrated Logic Controller Warning - Warning 1.",
        # Output 7
        ("0088", 0x8000) : "Integrated Logic Controller Warning - Warning 2.",
        ("0088", 0x0200) : "Emergency Stop",
        ("0088", 0x0100) : "Detected current phase rotation as not being A-B-C and not matching voltage.",

    }

#---------------------GPanelReg::GPanelReg--------------------------------------
class GPanelReg(object):
    INPUT_1                 = ["0080", 2]            # Input 1
    INPUT_2                 = ["0081", 2]            # Input 2
    OUTPUT_1                = ["0082", 2]            # Output 1
    OUTPUT_2                = ["0083", 2]            # Output 2
    OUTPUT_3                = ["0084", 2]            # Output 3
    OUTPUT_4                = ["0085", 2]            # Output 4
    OUTPUT_5                = ["0086", 2]            # Output 5
    OUTPUT_6                = ["0087", 2]            # Output 6
    OUTPUT_7                = ["0088", 2]            # Output 7
    OUTPUT_8                = ["0089", 2]            # Output 8
    OIL_TEMP                = ["008a", 4]            # Oil Temp
    COOLANT_TEMP            = ["008c", 4]            # Coolant Temp
    OIL_PRESSURE            = ["008e", 4]            # Oil Pressure
    THROTTLE_POSITION       = ["0090", 4]            # Throttle Position            * Different on G-Panel
    COOLANT_LEVEL           = ["009c", 4]            # Coolant Level                * Different on G-Panel
    FUEL_LEVEL              = ["009e", 4]            # USER CFG 05/Fuel Level =147  * Different on G-Panel
    O2_SENSOR               = ["00a4", 4]            # O2 Sensor                    * Different on G-Panel
    # NOTE: When the generator is running the battery charger current value may be wrong.
    BATTERY_CHARGE_CURRNT   = ["00a6", 4]            # Battery Charge Current       * Different on G-Panel
    A_F_DUTY_CYCLE          = ["00aa", 4]            # Air Fuel Duty Cycle          * Different on G-Panel
    BATTERY_VOLTS           = ["00ac", 4]            # Battery Charge Volts         * Different on G-Panel
    CURRENT_PHASE_A         = ["00b6", 4]            # Current Phase A              * Different on G-Panel
    CURRENT_PHASE_B         = ["00b8", 4]            # Current Phase B              * Different on G-Panel
    # NOTE: Single Phase Current
    CURRENT_PHASE_C         = ["00ba", 4]            # Current Phase C              * Different on G-Panel
    AVG_CURRENT             = ["00bc", 4]            # Avg Current                  * Different on G-Panel
    VOLTS_PHASE_A_B         = ["00c6", 4]            # Voltage Phase AB             * Different on G-Panel
    VOLTS_PHASE_B_C         = ["00c8", 4]            # Voltage Phase BC             * Different on G-Panel
    VOLTS_PHASE_C_A         = ["00ca", 4]            # Voltage Phase CA             * Different on G-Panel
    AVG_VOLTAGE             = ["00cc", 4]            # Average Voltage              * Different on G-Panel
    TOTAL_POWER_KW          = ["00ce", 4]            # Total Power (kW)             * Different on G-Panel
    TOTAL_PF                = ["00d2", 4]            # Power Factor                 * Different on G-Panel
    OUTPUT_FREQUENCY        = ["00d6", 4]            # Output Frequency             * Different on G-Panel
    OUTPUT_RPM              = ["00da", 4]            # Output RPM                   * Different on G-Panel
    GEN_TIME_HR_MIN         = ["00e0", 2]            # Time HR:MIN
    GEN_TIME_SEC_DYWK       = ["00e1", 2]            # Time SEC:DayOfWeek
    GEN_TIME_MONTH_DAY      = ["00e2", 2]            # Time Month:DayofMonth
    GEN_TIME_YR             = ["00e3", 2]            # Time YR:UNK

    ALARM_ACK               = ["012e", 2]            # Number of alarm acks
    ACTIVE_ALARM_COUNT      = ["012f", 2]            # Number of active alarms
    ENGINE_HOURS            = ["0130", 4]            # Engine Hours High
    ENGINE_STATUS_CODE      = ["0132", 2]            # Engine Status Code

    START_BITS              = ["019c", 2]            # Start Bits
    START_BITS_2            = ["019d", 2]            # Start Bits 2
    START_BITS_3            = ["019e", 2]            # Start Bits 2
    KEY_SWITCH_STATE        = ["01a0", 2]            # High Byte is True if Auto, Low Byte True if Manual (False if Off)
    DI_STATE_1              = ["01a1", 2]            # * Different on G-Panel
    DI_STATE_2              = ["01a2", 2]            # * Different on G-Panel
    QUIETTEST_STATUS        = ["022b", 2]            # Quiet Test Status and reqest

    # EXT_SW_XX regististers are for HTS/MTS/STS Switches
    EXT_SW_GENERAL_STATUS   = ["0ea1", 2]            # External Switch General Status
    EXT_SW_MINIC_DIAGRAM    = ["0ea2", 2]            # Ext Switch Mimic Diagram
    EXT_SW_TARGET_VOLTAGE   = ["0ea7", 2]            # External Switch Target Voltage
    EXT_SW_TARGET_FREQ      = ["0eaa", 2]            # External Switch Target Freq
    EXT_SW_UTILITY_VOLTS_AB = ["0ead", 2]            # External Switch Utility AB Voltage
    EXT_SW_UTILITY_VOLTS_BC = ["0eae", 2]            # External Switch Utility BC Voltage
    EXT_SW_UTILITY_VOLTS_CA = ["0eaf", 2]            # External Switch Utility CA Voltage
    EXT_SW_UTILITY_AMPS_A   = ["0eb0", 2]            # External Switch Utility A Amps
    EXT_SW_UTILITY_AMPS_B   = ["0eb1", 2]            # External Switch Utility B Amps
    EXT_SW_UTILITY_AMPS_C   = ["0eb2", 2]            # External Switch Utility C Amps
    EXT_SW_UTILITY_AVG_VOLTS= ["0eb4", 2]            # External Switch Average Utility Volts
    EXT_SW_UTILITY_AVG_AMPS = ["0eb5", 2]            # External Switch Average Utility Amps
    EXT_SW_UTILITY_FREQ     = ["0eb6", 2]            # External Switch Utility Freq
    EXT_SW_UTILITY_PF       = ["0eb7", 2]            # External Switch Utility Power Factor
    EXT_SW_UTILITY_KW       = ["0eb8", 2]            # External Switch Utility Power
    EXT_SW_GEN_AVG_VOLT     = ["0eb9", 2]            # External Switch Generator Average Voltage
    EXT_SW_GEN_FREQ         = ["0eba", 2]            # External Switch Generator Freq
    EXT_SW_BACKUP_BATT_VOLTS= ["0ebc", 2]            # External Switch Backup Battery Voltage
    EXT_SW_VERSION          = ["0ebf", 2]            # External Switch SW Version
    EXT_SW_SELECTED         = ["0ec0", 2]            # External Switch Selected

    #---------------------GPanelReg::hexsort------------------------------------
    #@staticmethod
    def hexsort(self, e):
        try:
            return int(e[REGISTER],16)
        except:
            return 0
    #@staticmethod
    #---------------------GPanelReg::GetRegList---------------------------------
    def GetRegList(self):
        RetList = []
        for attr, value in GPanelReg.__dict__.items():
            if not callable(getattr(self,attr)) and not attr.startswith("__"):
                RetList.append(value)

        RetList.sort(key=self.hexsort)
        return RetList

#---------------------------GPanelIO:GPanelIO-----------------------------------
class GPanelIO(object):

    Inputs = {
        # Input 1
        ("0080", 0x8000) : "Switch In Auto",
        ("0080", 0x4000) : "Switch in Manual",
        ("0080", 0x2000) : "Alarm Acknowledg",
        ("0080", 0x1000) : "Emergency Stop",
        ("0080", 0x0800) : "Remote Start",
        ("0080", 0x0400) : "Battery Charger Fail",
        ("0080", 0x0200) : "Ruptured Basin",
        ("0080", 0x0100) : "User Configurable 08",
        ("0080", 0x0080) : "User Configurable 09",
        ("0080", 0x0040) : "User Configurable 10",
        ("0080", 0x0020) : "Stop Deadbus Connect",
        ("0080", 0x0010) : "Exercise Active",
        ("0080", 0x0008) : "Generator Switch Active",
        ("0080", 0x0004) : "Utility Switch Active",
        ("0080", 0x0002) : "Select Trip Status",
        ("0080", 0x0001) : "MCB Status",
        # Input 2
        ("0081", 0x8000) : "Phase Rotation Valid",
        ("0081", 0x4000) : "User Configurable 18",
        ("0081", 0x2000) : "User Configurable 19",
        ("0081", 0x1000) : "User Configurable 20",
        ("0081", 0x0800) : "User Configurable 21",
        ("0081", 0x0400) : "User Configurable 22",
        ("0081", 0x0200) : "User Configurable 23",
        ("0081", 0x0100) : "User Configurable 24",
        ("0081", 0x0080) : "Modem Selected",
        ("0081", 0x0040) : "Generator Overspeed",
        ("0081", 0x0020) : "DI-1",
        ("0081", 0x0010) : "DI-2",
        ("0081", 0x0008) : "DI-3 / Line Power",
        ("0081", 0x0004) : "DI-4 / Generator Power",
        ("0081", 0x0002) : "User Configurable 31",
        ("0081", 0x0001) : "User Configurable 32",
    }
    Outputs = {
        # Output1
        ("0082", 0x8000) : "Genertor in Alarm",
        ("0082", 0x4000) : "Genertor in Warning",
        # Output 2
        # Output 3
        ("0084", 0x0002) : "Switch in Auto",
        ("0084", 0x0001) : "Switch in Manual",
        # Output 4
        ("0085", 0x8000) : "Switch in Off",
        ("0085", 0x4000) : "Stopped",
        ("0085", 0x2000) : "Stopped in Alarm",
        ("0085", 0x1000) : "Stopped, Ready to Run",
        ("0085", 0x0800) : "Running",
        ("0085", 0x0400) : "Ready for Load",
        ("0085", 0x0200) : "Alarms Enabled",
        ("0085", 0x0100) : "In Warm Up",
        ("0085", 0x0080) : "In Cool Down",
        ("0085", 0x0040) : "Cranking",
        ("0085", 0x0020) : "Voltage Dropout",
        ("0085", 0x0010) : "Voltage Pickup",
        ("0085", 0x0008) : "In Line Interrupt Delay",
        ("0085", 0x0004) : "In Return to Utility Delay",
        ("0085", 0x0002) : "In TDN",
        ("0085", 0x0001) : "Load Shedding",
        # Output 5
        ("0086", 0x8000) : "Out of Service",
        ("0086", 0x4000) : "Needs Service",
        ("0086", 0x2000) : "Battery Charger Fail",
        ("0086", 0x1000) : "Line Power",
        ("0086", 0x0800) : "Generator Power",
        ("0086", 0x0400) : "Gas Reduced - Knock",
        ("0086", 0x0200) : "All Engines on Line",
        ("0086", 0x0100) : "Shutdown",
        # Output 6
        ("0087", 0x0010) : "User Configurable 92",
        ("0087", 0x0008) : "User Configurable 93",
        ("0087", 0x0004) : "User Configurable 94",
        ("0087", 0x0002) : "User Configurable 95",
        ("0087", 0x0001) : "User Configurable 96",
        # Output 7
        ("0088", 0x8000) : "User Configurable 97",
        ("0088", 0x4000) : "User Configurable 98",
        ("0088", 0x2000) : "User Configurable 99",
        ("0088", 0x1000) : "User Configurable 100",
        ("0088", 0x0800) : "User Configurable 101",
        ("0088", 0x0400) : "User Configurable 102",
        ("0088", 0x0200) : "User Configurable 103",
        ("0088", 0x0100) : "User Configurable 104",
        ("0088", 0x0080) : "User Configurable 105",
        ("0088", 0x0040) : "User Configurable 106",
        ("0088", 0x0020) : "User Configurable 107",
        ("0088", 0x0010) : "User Configurable 108",
        ("0088", 0x0008) : "User Configurable 109",
        ("0088", 0x0004) : "User Configurable 110",
        ("0088", 0x0002) : "User Configurable 111",
        ("0088", 0x0001) : "User Configurable 112",
        # Output 8
        ("0089", 0x8000) : "User Configurable 113",
        ("0089", 0x4000) : "User Configurable 114",
        ("0089", 0x2000) : "User Configurable 115",
        ("0089", 0x1000) : "User Configurable 116",
        ("0089", 0x0800) : "User Configurable 117",
        ("0089", 0x0400) : "User Configurable 118",
        ("0089", 0x0100) : "On Line in Backup Mode",
    }
    Alarms = {
        # Output 1
        ("0082", 0x2000) : "Low Oil Pressure Alarm",
        ("0082", 0x1000) : "Low Oil Pressure Warning",
        ("0082", 0x0800) : "High Coolant Temp Warning",
        ("0082", 0x0400) : "High Coolant Temp Alarm",
        ("0082", 0x0200) : "Low Coolant Temp Warning",
        ("0082", 0x0100) : "High Oil Temp Warning",
        ("0082", 0x0080) : "High Oil Temp Alarm",
        ("0082", 0x0040) : "Low Battery Voltage Warning",
        ("0082", 0x0020) : "High Batter Voltage Alarm",
        ("0082", 0x0010) : "Overspeed Alarm",
        ("0082", 0x0008) : "Underspeed Alarm",
        ("0082", 0x0004) : "Overvoltage Alarm",
        ("0082", 0x0002) : "Undervoltage Alarm",
        ("0082", 0x0001) : "Over Frequency Alarm",

        # Output 2
        ("0083", 0x8000) : "Under Frequency Alarm",
        ("0083", 0x4000) : "High Fuel Alarm",
        ("0083", 0x2000) : "Low Fuel Warning",
        ("0083", 0x1000) : "Low Fuel Alarm",
        ("0083", 0x0800) : "Fail to Start Alarm",
        ("0083", 0x0400) : "Coolant Level Alarm",
        ("0083", 0x0200) : "RPM Sensor Fail Alarm",
        ("0083", 0x0100) : "Stop Inhibit Alarm",
        ("0083", 0x0080) : "Emergency Stop Alarm",
        ("0083", 0x0040) : "Oil Pressure Sensor Fault",
        ("0083", 0x0020) : "Oil Temp Sensor Fault",
        ("0083", 0x0010) : "Coolant Temp Sensor Fault",
        ("0083", 0x0008) : "Knock Unit Fault",
        ("0083", 0x0004) : "Knock Not Calibrated",
        ("0083", 0x0002) : "Transfer Switch Error Alarm",
        ("0083", 0x0001) : "Reverse Power Alarm",

        # Output 3
        ("0084", 0x8000) : "MCB is Open",
        ("0084", 0x4000) : "Oil Filter Blocked Alarm",
        ("0084", 0x2000) : "Air Filter Blocked Alarm",
        ("0084", 0x1000) : "Oxygen Sensor Fault",
        ("0084", 0x0800) : "Alternator Problem",
        ("0084", 0x0400) : "Gas Pressure Warning",
        ("0084", 0x0200) : "Exhaust Temp Warning",
        ("0084", 0x0100) : "Exhaust Temp Alarm",
        ("0084", 0x0080) : "Flame Detection",
        ("0084", 0x0040) : "Carbon Monixide Alarm",
        ("0084", 0x0020) : "Vacume Sensor Fault Alarm",
        ("0084", 0x0010) : "Cam Mapped O P",
        ("0084", 0x0008) : "Crank Mapped O P",
        ("0084", 0x0004) : "Gas Flow Sensor Fault Alarm",
        # Output 4
        # Output 5
        ("0086", 0x0080) : "Check Voltage Phase Rotation",
        ("0086", 0x0040) : "Check Current Phase Rotation",
        ("0086", 0x0020) : "ILC Alarm / Warning 1",
        ("0086", 0x0010) : "ILC Alarm / Warning 2",
        ("0086", 0x0008) : "Gas Shutoff - Knock",
        ("0086", 0x0004) : "High Inlet Manifold Temp Alarm",
        ("0086", 0x0002) : "High Inlest Manifold Temp Warning",
        ("0086", 0x0001) : "Low Turbo Pressure - Gas",
        # Output 6
        ("0087", 0x8000) : "Low Turbo Pressure - Diesel",
        ("0087", 0x4000) : "Low Gass Pressure Shutoff",
        ("0087", 0x2000) : "Low Gas Pressure Disable",
        ("0087", 0x1000) : "High Gas Pressure Disable",
        ("0087", 0x0800) : "CAC Bypass Valve Fault",
        ("0087", 0x0400) : "Knock Sample Missing",
        ("0087", 0x0200) : "Disable Checksync Board",
        ("0087", 0x0100) : "Fault Relay Active",
        ("0087", 0x0080) : "Annunciator Light",
        ("0087", 0x0040) : "PC-SC Comms Failed",
        ("0087", 0x0020) : "Check if ILC is Running",
        # Output 7
        # Output 8
        ("0089", 0x0200) : "RPM Missing in Crank",

    }

#---------------------------RegisterStringEnum:RegisterStringEnum---------------
class RegisterStringEnum(object):

    # These Values are the same for H-Panel, and G-Panel
    # Note, the first value is the register (in hex string), the second is the numbert of bytes
    # third is if the result is stored as a string
    CONTROLLER_NAME             =   ["0020", 0x40, True]            #
    VERSION_DATE                =   ["0040", 0x40, True]
    LAST_POWER_FAIL             =   ["0104", 0x08, False]
    POWER_UP_TIME               =   ["0108", 0x08, False]
    ENGINE_STATUS               =   ["0133", 0x40, True]
    GENERATOR_STATUS            =   ["0153", 0x40, True]
    GENERATOR_DATA_TIME         =   ["0173", 0x40, False]
    MIN_GENLINK_VERSION         =   ["0060", 0x40, True]
    MAINT_LIFE                  =   ["0193", 0x12, False]
    ENGINE_KW_HOURS             =   ["0236", 0x08, False]

    #---------------------RegisterStringEnum::hexsort---------------------------
    @staticmethod
    def hexsort( e):
        try:
            return int(e[REGISTER],16)
        except:
            return 0
    #---------------------RegisterStringEnum::GetRegList------------------------
    @staticmethod
    def GetRegList():
        RetList = []
        for attr, value in RegisterStringEnum.__dict__.items():
            if not callable(getattr(RegisterStringEnum(),attr)) and not attr.startswith("__"):
                RetList.append(value)
        RetList.sort(key=RegisterStringEnum.hexsort)
        return RetList

#---------------------Input1::Input1--------------------------------------------
# Enum for register Input1
class Input1(object):                   # * Different on G-Panel
    AUTO_SWITCH         = 0x8000
    MANUAL_SWITCH       = 0x4000
    EMERGENCY_STOP      = 0x2000        # * Different on G-Panel
    REMOTE_START        = 0x1000        # * Different on G-Panel
    DI1_BAT_CHRGR_FAIL  = 0x0800        # * Different on G-Panel
    DI2_FUEL_PRESSURE   = 0x0400        # * Different on G-Panel
    DI3_LINE_POWER      = 0x0200
    DI4_GEN_POWER       = 0x0100
    MODEM_DCD           = 0x0080
    MODEM_ENABLED       = 0x0040
    GEN_OVERSPEED       = 0x0020
    HUIO_1_CFG_12       = 0x0010
    HUIO_1_CFG_13       = 0x0008
    HUIO_1_CFG_14       = 0x0004
    HUIO_1_CFG_15       = 0x0002
    HUIO_2_CFG_16       = 0x0001

#---------------------Input2::Input2--------------------------------------------
# Enum for register Input2
class Input2(object):
    HUIO_2_CFG_17       = 0x8000
    HUIO_2_CFG_18       = 0x4000
    HUIO_2_CFG_19       = 0x2000
    HUIO_3_CFG_20       = 0x1000
    HUIO_3_CFG_21       = 0x0800
    HUIO_3_CFG_22       = 0x0400
    HUIO_3_CFG_23       = 0x0200
    HUIO_4_CFG_24       = 0x0100
    HUIO_4_CFG_25       = 0x0080
    HUIO_4_CFG_26       = 0x0040
    HUIO_4_CFG_27       = 0x0020

#---------------------Output1::Output1------------------------------------------
# Enum for register Output1
class Output1(object):
    COMMON_ALARM        = 0x8000        # Same on H and G Panel
    COMMON_WARNING      = 0x4000        # Same on H and G Panel
    GEN_RUNNING         = 0x2000
    ALARMS_ENABLED      = 0x1000
    READY_FOR_LOAD      = 0x0800
    GEN_READY_TO_RUN    = 0x0400
    GEN_STOPPED_ALARM   = 0x0200
    GEN_STOPPED         = 0x0100
    GEN_IN_MANUAL       = 0x0080
    GEN_IN_AUTO         = 0x0040
    GEN_IN_OFF          = 0x0020
    OVERCRANK_ALARM     = 0x0010
    OIL_INHIBIT_ALRM    = 0x0008
    ANNUNC_SPR_LIGHT    = 0x0004
    OIL_TEMP_HI_ALRM    = 0x0002
    OIL_TEMP_LO_ALRM    = 0x0001

#---------------------Output2::Output2------------------------------------------
# Enum for register Output2
class Output2(object):
    OIL_TEMP_HI_WARN    = 0x8000
    OIL_TEMP_LO_WARN    = 0x4000
    OIL_TEMP_FAULT      = 0x2000
    COOL_TMP_HI_ALRM    = 0x1000
    COOL_TMP_LO_ALRM    = 0x0800
    COOL_TMP_HI_WARN    = 0x0400
    COOL_TMP_LO_WARN    = 0x0200
    COOL_TMP_FAULT      = 0x0100
    OIL_PRES_HI_ALRM    = 0x0080
    OIL_PRES_LO_ALRM    = 0x0040
    OIL_PRES_HI_WARN    = 0x0020
    OIL_PRES_LO_WARN    = 0x0010
    OIL_PRES_FAULT      = 0x0008
    COOL_LVL_HI_ALRM    = 0x0004
    COOL_LVL_LO_ALRM    = 0x0002
    COOL_LVL_HI_WARN    = 0x0001

#---------------------Output3::Output3------------------------------------------
# Enum for register Output3
class Output3(object):
    COOL_LVL_LO_WARN    = 0x8000
    COOL_LVL_FAULT      = 0x4000
    FUEL_LVL_HI_ALRM    = 0x2000        # Analog Input 5
    FUEL_LVL_LO_ALRM    = 0x1000        # Analog Input 5
    FUEL_LVL_HI_WARN    = 0x0800        # Analog Input 5
    FUEL_LVL_LO_WARN    = 0x0400        # Analog Input 5
    FUEL_LVL_FAULT      = 0x0200        # Analog Input 5
    ANALOG_6_HI_ALRM    = 0x0100        # Fuel Pressure / Inlet Air Temperature
    ANALOG_6_LO_ALRM    = 0x0080        # Fuel Pressure / Inlet Air Temperature
    ANALOG_6_HI_WARN    = 0x0040        # Fuel Pressure / Inlet Air Temperature
    ANALOG_6_LO_WARN    = 0x0020        # Fuel Pressure / Inlet Air Temperature
    ANALOG_6_FAULT      = 0x0010        # Fuel Pressure / Inlet Air Temperature
    GOV_POS_HI_ALARM    = 0x0008
    GOV_POS_LO_ALARM    = 0x0004
    GOV_POS_HI_WARN     = 0x0002
    GOV_POS_LO_WARN     = 0x0001

#---------------------Output4::Output4------------------------------------------
# Enum for register Output4
class Output4(object):
    GOV_POS_FAULT       = 0x8000
    OXYGEN_HI_ALARM     = 0x4000        # Analog Input #8 (Emissions Sensor or Fluid Basin).
    OXYGEN_LO_ALARM     = 0x2000        # Analog Input #8 (Emissions Sensor or Fluid Basin).
    OXYGEN_HI_WARN      = 0x1000        # Analog Input #8 (Emissions Sensor or Fluid Basin).
    OXYGEN_LO_WARN      = 0x0800        # Analog Input #8 (Emissions Sensor or Fluid Basin).
    OXYGEN_SENSOR_FAULT = 0x0400        # Analog Input #8 (Emissions Sensor or Fluid Basin).
    CHG_CURR_HI_ALRM    = 0x0200
    CHG_CURR_LO_ALRM    = 0x0100
    CHG_CURR_HI_WARN    = 0x0080
    CHG_CURR_LO_WARN    = 0x0040
    CHG_CURR_FAULT      = 0x0020
    BAT_VOLT_HI_ALRM    = 0x0010
    BAT_VOLT_LO_ALRM    = 0x0008
    BAT_VOLT_HI_WARN    = 0x0004
    BAT_VOLT_LO_WARN    = 0x0002
    AVG_CURR_HI_ALRM    = 0x0001

#---------------------Output5::Output5------------------------------------------
# Enum for register Output5
class Output5(object):
    AVG_CURR_LO_ALRM    = 0x8000
    AVG_CURR_HI_WARN    = 0x4000
    AVG_CURR_LO_WARN    = 0x2000
    AVG_VOLT_HI_ALRM    = 0x1000
    AVG_VOLT_LO_ALRM    = 0x0800
    AVG_VOLT_HI_WARN    = 0x0400
    AVG_VOLT_LO_WARN    = 0x0200
    TOT_PWR_HI_ALARM    = 0x0100
    TOT_PWR_LO_ALARM    = 0x0080
    TOT_PWR_HI_WARN     = 0x0040
    TOT_PWR_LO_WARN     = 0x0020
    GEN_FREQ_HI_ALRM    = 0x0010
    GEN_FREQ_LO_ALRM    = 0x0008
    GEN_FREQ_HI_WARN    = 0x0004
    GEN_FREQ_LO_WARN    = 0x0002
    GEN_FREQ_FAULT      = 0x0001

#---------------------Output6::Output6------------------------------------------
# Enum for register Output6
class Output6(object):
    ENG_RPM_HI_ALARM    = 0x8000
    ENG_RPM_LO_ALARM    = 0x4000
    ENG_RPM_HI_WARN     = 0x2000
    ENG_RPM_LO_WARN     = 0x1000
    ENG_RPM_FAULT       = 0x0800
    SWITCH_IN_AUTO      = 0x0400        # Key Switch in AUTO digital input active
    SWITCH_IN_MANUAL    = 0x0200        # Key Switch in MANUAL digital input active
    E_STOP_ACTIVE       = 0x0100        # Emergency Stop Status digital input active
    REMOTE_START_ACT    = 0x0080        # Remote Start digital input active
    BATTERY_CHARGE_FAIL = 0x0040        # DI-1, Digital Input #5 active / Battery Charger Fail digital input active
    LOW_FUEL_PRS_ACT    = 0x0020        # DI-2, Digital Input #6 active Ruptured Basin digital input active, Propane Gas Leak digital input active, Low Fuel Pressure digital input active
    DI3_LINE_PWR_ACT    = 0x0010        # DI-3, Digital Input #7 active Line Power digital input active
    DI4_GEN_PWR_ACT     = 0x0008        # DI-4, Digital Input #8 active Generator Power digital input active
    LINE_POWER          = 0x0004        #
    GEN_POWER           = 0x0002        #
    ILC_ALR_WRN_1       = 0x0001        # Integrated Logic Controller Warning 1

#---------------------Output7::Output7------------------------------------------
# Enum for register Output7
class Output7(object):
    ILC_ALR_WRN_2       = 0x8000       # Integrated Logic Controller Warning 2
    IN_WARM_UP          = 0x4000
    IN_COOL_DOWN        = 0x2000
    CRANKING            = 0x1000
    NEED_SERVICE        = 0x0800
    SHUTDOWN_GENSET     = 0x0400
    CHCK_V_PHS_ROT      = 0x0200
    CHCK_C_PHS_ROT      = 0x0100
    FAULT_RLY_ACTIVE    = 0x0080
    USR_CONFIG_106      = 0x0040
    INT_EXERCISE_ACT    = 0x0020
    CHECK_FOR_ILC       = 0x0010
    USR_CONFIG_109      = 0x0008
    USR_CONFIG_110      = 0x0004
    USR_CONFIG_111      = 0x0002
    USR_CONFIG_112      = 0x0001

#---------------------Output8::Output8------------------------------------------
# Enum for register Output8
class Output8(object):
    USR_CONFIG_113      = 0x8000
    USR_CONFIG_114      = 0x4000
    USR_CONFIG_115      = 0x2000
    USR_CONFIG_116      = 0x1000
    USR_CONFIG_117      = 0x0800
    USR_CONFIG_118      = 0x0400
    RPM_MISSING         = 0x0200
    RESET_ALARMS        = 0x0100


class HPanel(GeneratorController):

    #---------------------HPanel::__init__--------------------------------------
    def __init__(self,
        log,
        newinstall = False,
        simulation = False,
        simulationfile = None,
        message = None,
        feedback = None,
        config = None):

        # call parent constructor
        super(HPanel, self).__init__(log, newinstall = newinstall, simulation = simulation, simulationfile = simulationfile, message = message, feedback = feedback, config = config)

        self.LastEngineState = ""
        self.CurrentAlarmState = False
        self.VoltageConfig = None
        self.AlarmAccessLock = threading.RLock()     # lock to synchronize access to the logs
        self.EventAccessLock = threading.RLock()     # lock to synchronize access to the logs
        self.ControllerDetected = False
        self.HPanelDetected = True          # False if G-Panel
        self.Reg = HPanelReg()
        self.IO = HPanelIO()

        self.DaysOfWeek = { 1: "Sunday",    # decode for register values with day of week
                            2: "Monday",
                            3: "Tuesday",
                            4: "Wednesday",
                            5: "Thursday",
                            6: "Friday",
                            7: "Saturday"}
        self.MonthsOfYear = { 1: "January",     # decode for register values with month
                              2: "February",
                              3: "March",
                              4: "April",
                              5: "May",
                              6: "June",
                              7: "July",
                              8: "August",
                              9: "September",
                              10: "October",
                              11: "November",
                              12: "December"}

        self.SetupClass()


    #-------------HPanel:SetupClass---------------------------------------------
    def SetupClass(self):

        # read config file
        if not self.GetConfig():
            self.FatalError("Failure in Controller GetConfig: " + str(e1))
            return None
        try:
            #Starting device connection
            if self.Simulation:
                self.ModBus = ModbusFile(self.UpdateRegisterList,
                    inputfile = self.SimulationFile,
                    config = self.config)
            else:
                self.ModBus = ModbusProtocol(self.UpdateRegisterList,
                    config = self.config)

            self.Threads = self.MergeDicts(self.Threads, self.ModBus.Threads)
            self.LastRxPacketCount = self.ModBus.RxPacketCount

            self.StartCommonThreads()

        except Exception as e1:
            self.FatalError("Error opening modbus device: " + str(e1))
            return None

    #---------------------HPanel::GetConfig-------------------------------------
    # read conf file, used internally, not called by genmon
    # return True on success, else False
    def GetConfig(self):

        try:
            self.VoltageConfig = self.config.ReadValue('voltageconfiguration', default = "277/480")
            self.NominalBatteryVolts = int(self.config.ReadValue('nominalbattery', return_type = int, default = 24))
            self.HTSTransferSwitch = self.config.ReadValue('hts_transfer_switch', return_type = bool, default = False)
            self.FuelUnits = self.config.ReadValue('fuel_units', default = "gal")
            self.FuelHalfRate = self.config.ReadValue('half_rate', return_type = float, default = 0.0)
            self.FuelFullRate = self.config.ReadValue('full_rate', return_type = float, default = 0.0)
            self.UseFuelSensor = self.config.ReadValue('usesensorforfuelgauge', return_type = bool, default = True)
            self.UseCalculatedPower = self.config.ReadValue('usecalculatedpower', return_type = bool, default = False)

        except Exception as e1:
            self.FatalError("Missing config file or config file entries (HPanel): " + str(e1))
            return False

        return True

    #-------------HPanel:IdentifyController-------------------------------------
    def IdentifyController(self):

        try:
            if self.ControllerDetected:
                return True

            ControllerString = self.HexStringToString(self.ModBus.ProcessTransaction(RegisterStringEnum.CONTROLLER_NAME[REGISTER],
                RegisterStringEnum.CONTROLLER_NAME[LENGTH] / 2))

            ControllerString = str(ControllerString)
            if not len(ControllerString):
                self.LogError("Unable to ID controller, possiby not receiving data.")
                self.ControllerDetected = False
                return False
            self.ControllerDetected = True
            if "h-100" in ControllerString.lower():
                self.LogError("Detected H-100 Controller")
                self.HPanelDetected = True
                self.Reg = HPanelReg()
                self.IO = HPanelIO()
            else:
                self.LogError("Detected G-Panel Controller")
                self.HPanelDetected = False
                self.Reg = GPanelReg()
                self.IO = GPanelIO()
            return True
        except Exception as e1:
            self.LogErrorLine("Error in IdentifyController: " + str(e1))
            return False
    #-------------HPanel:InitDevice---------------------------------------------
    # One time reads, and read all registers once
    def InitDevice(self):

        try:
            self.IdentifyController()
            self.MasterEmulation()
            self.CheckModelSpecificInfo()
            self.SetupTiles()
            self.InitComplete = True
            self.InitCompleteEvent.set()
        except Exception as e1:
            self.LogErrorLine("Error in InitDevice: " + str(e1))

    #-------------HPanel:SetupTiles---------------------------------------------
    def SetupTiles(self):
        try:
            with self.ExternalDataLock:
                self.TileList = []
                Tile = MyTile(self.log, title = "Battery Voltage", units = "V", type = "batteryvolts", nominal = self.NominalBatteryVolts,
                    callback = self.GetParameter,
                    callbackparameters = (self.Reg.BATTERY_VOLTS[REGISTER],  None, 100.0, False, False, True))
                self.TileList.append(Tile)

                # Nominal Voltage for gauge
                if self.VoltageConfig != None:
                    #Valid settings are: 120/208, 120/240, 230/400, 240/415, 277/480, 347/600
                    VoltageConfigList = self.VoltageConfig.split("/")
                    NominalVoltage = int(VoltageConfigList[1])
                else:
                    NominalVoltage = 600

                if self.NominalKW == None or self.NominalKW == "" or self.NominalKW == "Unknown":
                    self.NominalKW = "550"

                Tile = MyTile(self.log, title = "Voltage (Avg)", units = "V", type = "linevolts", nominal = NominalVoltage,
                callback = self.GetParameter,
                callbackparameters = (self.Reg.AVG_VOLTAGE[REGISTER], None, None, False, True, False))
                self.TileList.append(Tile)

                NominalCurrent = float(self.NominalKW) * 1000 / NominalVoltage
                Tile = MyTile(self.log, title = "Current (Avg)", units = "A", type = "current", nominal = NominalCurrent,
                callback = self.GetParameter,
                callbackparameters = (self.Reg.AVG_CURRENT[REGISTER], None, None, False, True, False))
                self.TileList.append(Tile)

                if self.NominalFreq == None or self.NominalFreq == "" or self.NominalFreq == "Unknown":
                    self.NominalFreq = "60"
                Tile = MyTile(self.log, title = "Frequency", units = "Hz", type = "frequency", nominal = int(self.NominalFreq),
                callback = self.GetParameter,
                callbackparameters = (self.Reg.OUTPUT_FREQUENCY[REGISTER], None, 10.0, False, False, True))
                self.TileList.append(Tile)

                if self.NominalRPM == None or self.NominalRPM == "" or self.NominalRPM == "Unknown":
                    self.NominalRPM = "3600"
                Tile = MyTile(self.log, title = "RPM", type = "rpm", nominal = int(self.NominalRPM),
                callback = self.GetParameter,
                callbackparameters = (self.Reg.OUTPUT_RPM[REGISTER], None, None, False, True, False))
                self.TileList.append(Tile)

                # water temp between 170 and 200 is a normal range for a gen. most have a 180f thermostat
                Tile = MyTile(self.log, title = "Coolant Temp", units = "F", type = "temperature", subtype = "coolant", nominal = 180, maximum = 300,
                callback = self.GetParameter,
                callbackparameters = (self.Reg.COOLANT_TEMP[REGISTER], None, None, False, True, False))
                self.TileList.append(Tile)

                if self.HTSTransferSwitch:
                    Tile = MyTile(self.log, title = "Utility Voltage (Avg)", units = "V", type = "linevolts", nominal = NominalVoltage,
                    callback = self.GetParameter,
                    callbackparameters = (self.Reg.EXT_SW_UTILITY_AVG_VOLTS[REGISTER], None, None, False, True, False))
                    self.TileList.append(Tile)
                    Tile = MyTile(self.log, title = "Utility Frequency", units = "Hz", type = "frequency", nominal = int(self.NominalFreq),
                    callback = self.GetParameter,
                    callbackparameters = (self.Reg.EXT_SW_UTILITY_FREQ[REGISTER], None, 100.0, False, False, True))
                    self.TileList.append(Tile)
                    Tile = MyTile(self.log, title = "Utility Power", units = "kW", type = "power", nominal = float(self.NominalKW),
                    callback = self.GetParameter,
                    callbackparameters = (self.Reg.EXT_SW_UTILITY_KW[REGISTER], None, None, False, True, False))
                    self.TileList.append(Tile)

                if self.FuelSensorSupported():
                    Tile = MyTile(self.log, title = "Fuel", units = "%", type = "fuel", nominal = 100, callback = self.GetFuelSensor, callbackparameters = (True,))
                    self.TileList.append(Tile)
                elif self.ExternalFuelDataSupported():
                    Tile = MyTile(self.log, title = "External Tank", units = "%", type = "fuel", nominal = 100, callback = self.GetExternalFuelPercentage, callbackparameters = (True,))
                    self.TileList.append(Tile)
                elif self.FuelConsumptionGaugeSupported():    # no gauge for NG
                    if self.UseMetric:
                        Units = "L"         # no gauge for NG
                    else:
                        Units = "gal"       # no gauge for NG
                    Tile = MyTile(self.log, title = "Estimated Fuel", units = Units, type = "fuel", nominal = int(self.TankSize), callback = self.GetEstimatedFuelInTank, callbackparameters = (True,))
                    self.TileList.append(Tile)

                if self.PowerMeterIsSupported():
                    Tile = MyTile(self.log, title = "Power Output", units = "kW", type = "power", nominal = float(self.NominalKW),
                    callback = self.GetParameter,
                    callbackparameters = (self.Reg.TOTAL_POWER_KW[REGISTER], None, None, False, True, False))
                    self.TileList.append(Tile)

                    Tile = MyTile(self.log, title = "kW Output", type = "powergraph", nominal = float(self.NominalKW),
                    callback = self.GetParameter,
                    callbackparameters = (self.Reg.TOTAL_POWER_KW[REGISTER], None, None, False, True, False))
                    self.TileList.append(Tile)

        except Exception as e1:
            self.LogErrorLine("Error in SetupTiles: " + str(e1))

    #-------------HPanel:CheckModelSpecificInfo---------------------------------
    # check for model specific info in read from conf file, if not there then add some defaults
    def CheckModelSpecificInfo(self):

        try:
            # TODO this should be determined by reading the hardware if possible.
            if self.NominalFreq == "Unknown" or not len(self.NominalFreq):
                self.NominalFreq = "60"
                self.config.WriteValue("nominalfrequency", self.NominalFreq)

            # This is not correct for 50Hz models
            if self.NominalRPM == "Unknown" or not len(self.NominalRPM):
                if self.NominalFreq == "50":
                    self.NominalRPM = "1500"
                else:
                    self.NominalRPM = "1800"
                self.config.WriteValue("nominalrpm", self.NominalRPM)

            if self.NominalKW == "Unknown" or not len(self.NominalKW):
                self.NominalKW = "550"
                self.config.WriteValue("nominalkw", self.NominalKW)

            if self.Model == "Unknown" or not len(self.Model) or "generic" in self.Model.lower():
                if self.HPanelDetected:
                    self.Model = "Generac H-100 Industrial Generator"
                else:
                    self.Model = "Generac G-Panel Industrial Generator"
                self.config.WriteValue("model", self.Model)

            if self.FuelType == "Unknown" or not len(self.FuelType):
                self.FuelType = "Diesel"
                self.config.WriteValue("fueltype", self.FuelType)
        except Exception as e1:
            self.LogErrorLine("Error in CheckModelSpecificInfo: " + str(e1))
        return
<<<<<<< HEAD
    #-------------HPanel:GetIntFromString---------------------------------------
    def GetIntFromString(self, input_string, byte_offset, length = 1, decimal = False):

        try:
            if len(input_string) < byte_offset + length:
                self.LogError("Invalid length in GetIntFromString: " + str(input_string))
                return 0
            StringOffset = byte_offset * 2
            StringOffsetEnd = StringOffset + (length *2)
            if StringOffset == StringOffsetEnd:
                if decimal:
                    return int(input_string[StringOffset])
                return int(input_string[StringOffset], 16)
            else:
                if decimal:
                    return int(input_string[StringOffset:StringOffsetEnd])
                return int(input_string[StringOffset:StringOffsetEnd], 16)
        except Exception as e1:
            self.LogErrorLine("Error in GetIntFromString: " + str(e1))
            return 0
    #-------------HPanel:GetParameterStringValue--------------------------------
    def GetParameterStringValue(self, Register, ReturnString = False):

        StringValue = self.Strings.get(Register, "")
        if ReturnString:
            return self.HexStringToString(StringValue)
        return self.Strings.get(Register, "")

    #-------------HPanel:GetParameterFileValue----------------------------------
    def GetParameterFileValue(self, Register, ReturnString = False):

        StringValue = self.FileData.get(Register, "")
        if ReturnString:
            return self.HexStringToString(StringValue)
        return self.FileData.get(Register, "")
=======
>>>>>>> ff8af1a3

    #-------------HPanel:GetGeneratorFileData-----------------------------------
    def GetGeneratorFileData(self):

        try:
            # Read the nameplate dataGet Serial Number
            self.ModBus.ProcessFileReadTransaction(NAMEPLATE_DATA_FILE_RECORD, NAMEPLATE_DATA_LENGTH / 2 )
            # Read Misc Engine data
            self.ModBus.ProcessFileReadTransaction(MISC_GEN_FILE_RECORD, MISC_GEN_FILE_RECORD_LENGTH / 2 )
            # Read Engine Data
            self.ModBus.ProcessFileReadTransaction(ENGINE_DATA_FILE_RECORD, ENGINE_DATA_FILE_RECORD_LENGTH / 2 )
            # Read Govonor Data
            self.ModBus.ProcessFileReadTransaction(GOV_DATA_FILE_RECORD, GOV_DATA_FILE_RECORD_LENGTH / 2 )
            # Read Secondary Govonor Data
            self.ModBus.ProcessFileReadTransaction(GOV_DATA_SEC_FILE_RECORD, GOV_DATA_SEC_FILE_RECORD_LENGTH / 2 )
            # Read Regulator Data
            self.ModBus.ProcessFileReadTransaction(REGULATOR_FILE_RECORD, REGULATOR_FILE_RECORD_LENGTH / 2 )

            self.GetGeneratorLogFileData()
        except Exception as e1:
            self.LogErrorLine("Error in GetGeneratorFileData: " + str(e1))

    #------------ HPanel:WaitAndPergeforTimeout --------------------------------
    def WaitAndPergeforTimeout(self):
        # if we get here a timeout occured, and we have recieved at least one good packet
        # this logic is to keep from receiving a packet that we have already requested once we
        # timeout and start to request another
        # Wait for a bit to allow any missed response from the controller to arrive
        # otherwise this could get us out of sync
        # This assumes MasterEmulation is called from ProcessThread
        if self.WaitForExit("ProcessThread", float(self.ModBus.ModBusPacketTimoutMS / 1000.0)):  #
            return
        self.ModBus.Flush()
    #------------ HPanel:GetGeneratorLogFileData -------------------------------
    def GetGeneratorLogFileData(self):

        try:
            for RegValue in range(EVENT_LOG_START + EVENT_LOG_ENTRIES -1 , EVENT_LOG_START -1, -1):
                Register = "%04x" % RegValue
                localTimeoutCount = self.ModBus.ComTimoutError
                localSyncError = self.ModBus.ComSyncError
                self.ModBus.ProcessFileReadTransaction(Register, EVENT_LOG_LENGTH /2)
                if ((localSyncError != self.ModBus.ComSyncError or localTimeoutCount != self.ModBus.ComTimoutError)
                    and self.ModBus.RxPacketCount):
                    self.WaitAndPergeforTimeout()
            for RegValue in range(ALARM_LOG_START + ALARM_LOG_ENTRIES -1, ALARM_LOG_START -1, -1):
                Register = "%04x" % RegValue
                localTimeoutCount = self.ModBus.ComTimoutError
                localSyncError = self.ModBus.ComSyncError
                self.ModBus.ProcessFileReadTransaction(Register, ALARM_LOG_LENGTH /2)
                if ((localSyncError != self.ModBus.ComSyncError or localTimeoutCount != self.ModBus.ComTimoutError)
                    and self.ModBus.RxPacketCount):
                    self.WaitAndPergeforTimeout()
        except Exception as e1:
            self.LogErrorLine("Error in GetGeneratorLogFileData: " + str(e1))

    #-------------HPanel:GetGeneratorStrings------------------------------------
    def GetGeneratorStrings(self):

        try:
            for RegisterList in RegisterStringEnum.GetRegList():
                try:
                    if self.IsStopping:
                        return
                    localTimeoutCount = self.ModBus.ComTimoutError
                    localSyncError = self.ModBus.ComSyncError
                    self.ModBus.ProcessTransaction(RegisterList[REGISTER], RegisterList[LENGTH] / 2)
                    if ((localSyncError != self.ModBus.ComSyncError or localTimeoutCount != self.ModBus.ComTimoutError)
                        and self.ModBus.RxPacketCount):
                        self.WaitAndPergeforTimeout()

                except Exception as e1:
                    self.LogErrorLine("Error in GetGeneratorStrings: " + str(e1))

        except Exception as e1:
            self.LogErrorLine("Error in GetGeneratorStrings: " + str(e1))

    #-------------HPanel:MasterEmulation----------------------------------------
    def MasterEmulation(self):

        try:
            if not self.ControllerDetected:
                self.IdentifyController()
                if not self.ControllerDetected:
                    return
            for RegisterList in self.Reg.GetRegList():
                try:
                    if self.IsStopping:
                        return
                    localTimeoutCount = self.ModBus.ComTimoutError
                    localSyncError = self.ModBus.ComSyncError
                    self.ModBus.ProcessTransaction(RegisterList[REGISTER], RegisterList[LENGTH] / 2)
                    if ((localSyncError != self.ModBus.ComSyncError or localTimeoutCount != self.ModBus.ComTimoutError)
                        and self.ModBus.RxPacketCount):
                        self.WaitAndPergeforTimeout()
                except Exception as e1:
                    self.LogErrorLine("Error in MasterEmulation: " + str(e1))

            self.GetGeneratorStrings()
            self.GetGeneratorFileData()
            self.CheckForAlarmEvent.set()
        except Exception as e1:
            self.LogErrorLine("Error in MasterEmulation: " + str(e1))

    #------------ HPanel:GetTransferStatus -------------------------------------
    def GetTransferStatus(self):

        LineState = "Unknown"
        if self.HPanelDetected:
            if self.GetParameterBit(self.Reg.OUTPUT_6[REGISTER], Output6.LINE_POWER):
                LineState = "Utility"
            if self.GetParameterBit(self.Reg.OUTPUT_6[REGISTER], Output6.GEN_POWER):
                LineState = "Generator"
        else:
            if self.GetParameterBit(self.Reg.OUTPUT_5[REGISTER], 0x1000):
                LineState = "Utility"
            if self.GetParameterBit(self.Reg.OUTPUT_5[REGISTER], 0x0800):
                LineState = "Generator"
        return LineState

    #------------ HPanel:GetCondition ------------------------------------------
    def GetCondition(self, RegList = None, type = None):

        try:
            if type == None or RegList == None:
                return []
            if type.lower() == "alarms":
                Lookup = self.IO.Alarms
            elif type.lower() == "inputs":
                Lookup = self.IO.Inputs
            elif type.lower() == "outputs":
                Lookup = self.IO.Outputs
            else:
                self.LogError("Error in GetCondition: Invalid input for type: " + str(type))
                return []

            StringList = []
            for Register in RegList:
                Output = self.GetParameter(Register , ReturnInt = True)
                Mask = 1
                while (Output):
                    if Output & 0x01:
                        Value = Lookup.get((Register, Mask), None)
                        if not Value == None:
                            StringList.append(Value)
                    Mask <<= 1
                    Output >>= 1

            return StringList
        except Exception as e1:
            self.LogErrorLine("Error in GetCondition: " + str(e1))
            return []

    #------------ HPanel:ParseLogEntry ---------------------------------------------
    def ParseLogEntry(self, Entry, Type = None):

        try:
            if Type == None:
                return ""

            if not len(Entry):
                return ""

            # get time
            RetList = re.findall(r'\d{1,2}:\d{1,2}:\d{1,2}', Entry)
            if RetList == None or not len(RetList):
                self.LogError("ParseLogEntry: No Time found in log entry")
                return Entry
            EntryTime = RetList[0]
            # get date
            RetList = re.findall(r'\d{1,2}/\d{1,2}/\d{1,2}', Entry)
            if RetList == None or not len(RetList):
                self.LogError("ParseLogEntry: No date found in log entry")
                return Entry
            EntryDate = RetList[0]

            Entry = Entry.replace(EntryDate, "")
            Entry = Entry.replace(EntryTime, "")

            Entry = Entry.strip()

            Entry = Entry.replace("  ", "")
            if Type.lower() == "alarm":
                Entry = Entry.replace("(?)","Shutdown")

            elif Type.lower() == "event":
                Entry = Entry.replace("()", "")

            Entry = EntryDate + " " + EntryTime + " " + Entry

            return Entry
        except Exception as e1:
            self.LogErrorLine("Error in ParseLogEntry: " + str(e1))
            return ""

    #------------ HPanel:CheckForAlarms ----------------------------------------
    def CheckForAlarms(self):

        try:
            if not self.InitComplete:
                return
            # Check for changes in engine state
            EngineState = self.GetEngineState()
            msgbody = ""

            if len(self.UserURL):
                msgbody += "For additional information : " + self.UserURL + "\n"
            if not EngineState == self.LastEngineState:
                self.LastEngineState = EngineState
                msgsubject = "Generator Notice: " + self.SiteName
                if not self.SystemInAlarm():
                    msgbody += "NOTE: This message is a notice that the state of the generator has changed. The system is not in alarm.\n"
                    MessageType = "info"
                else:
                    MessageType = "warn"
                msgbody += self.DisplayStatus()
                self.MessagePipe.SendMessage(msgsubject , msgbody, msgtype = MessageType)

            # Check for Alarms
            if self.SystemInAlarm():
                if not self.CurrentAlarmState:
                    msgsubject = "Generator Notice: ALARM Active at " + self.SiteName
                    msgbody += self.DisplayStatus()
                    self.MessagePipe.SendMessage(msgsubject , msgbody, msgtype = "warn")
            else:
                if self.CurrentAlarmState:
                    msgsubject = "Generator Notice: ALARM Clear at " + self.SiteName
                    msgbody += self.DisplayStatus()
                    self.MessagePipe.SendMessage(msgsubject , msgbody, msgtype = "warn")

            self.CurrentAlarmState = self.SystemInAlarm()

        except Exception as e1:
            self.LogErrorLine("Error in CheckForAlarms: " + str(e1))

        return

    #------------ HPanel:RegisterIsFileRecord ------------------------------
    def RegisterIsFileRecord(self, Register):

        try:
            RegInt = int(Register,16)

            if Register == NAMEPLATE_DATA_FILE_RECORD:
                return True
            if Register == MISC_GEN_FILE_RECORD:
                return True
            if Register == ENGINE_DATA_FILE_RECORD:
                return True
            if Register == GOV_DATA_FILE_RECORD:
                return True
            if Register == GOV_DATA_SEC_FILE_RECORD:
                return True
            if Register == REGULATOR_FILE_RECORD:
                return True
            if RegInt >= ALARM_LOG_START or RegInt <= ALARM_LOG_START + ALARM_LOG_ENTRIES:
                return True
            if RegInt >= EVENT_LOG_START or RegInt <= EVENT_LOG_START + EVENT_LOG_ENTRIES:
                return True

        except Exception as e1:
            self.LogErrorLine("Error in RegisterIsFileRecord: " + str(e1))

        return False

    #------------ HPanel:RegisterIsStringRegister ------------------------------
    def RegisterIsStringRegister(self, Register):

        try:
            StringList = RegisterStringEnum.GetRegList()
            for StringReg in StringList:
                if Register.lower() == StringReg[REGISTER].lower():
                    return True
        except Exception as e1:
            self.LogErrorLine("Error in RegisterIsBaseRegister: " + str(e1))
        return False

    #------------ HPanel:RegisterIsBaseRegister --------------------------------
    def RegisterIsBaseRegister(self, Register, Value):

        try:
            RegisterList = self.Reg.GetRegList()
            for ListReg in RegisterList:
                if Register.lower() == ListReg[REGISTER].lower():
                    # TODO check value length
                    return True
        except Exception as e1:
            self.LogErrorLine("Error in RegisterIsBaseRegister: " + str(e1))
        return False

    #------------ HPanel:UpdateRegisterList ------------------------------------
    def UpdateRegisterList(self, Register, Value, IsString = False, IsFile = False):

        try:
            if len(Register) != 4:
                self.LogError("Validation Error: Invalid register value in UpdateRegisterList: %s %s" % (Register, Value))
                return False

            if not IsFile and self.RegisterIsBaseRegister(Register, Value):
                # TODO validate register length
                self.Registers[Register] = Value
            elif not IsFile and self.RegisterIsStringRegister(Register):
                # TODO validate register string length
                self.Strings[Register] = Value
            elif IsFile and self.RegisterIsFileRecord(Register):
                # todo validate file data length
                self.FileData[Register] = Value
            else:
                self.LogError("Error in UpdateRegisterList: Unknown Register " + Register + ":" + Value + ": IsFile: " + str(IsFile) + ": " + "IsString: " + str(IsString))
                return False
            return True
        except Exception as e1:
            self.LogErrorLine("Error in UpdateRegisterList: " + str(e1))
            return False

    #---------------------HPanel::SystemInAlarm---------------------------------
    # return True if generator is in alarm, else False
    def SystemInAlarm(self):

        try:
            if self.GetParameter(self.Reg.ACTIVE_ALARM_COUNT[REGISTER], ReturnInt = True) != 0:
                return True
            if self.GetParameter(self.Reg.ALARM_ACK[REGISTER], ReturnInt = True) != 0:
                return True
            return False
        except Exception as e1:
            self.LogErrorLine("Error in SystemInAlarm: " + str(e1))
            return False
    #------------ HPanel:GetSwitchState ----------------------------------------
    def GetSwitchState(self):

        try:
            SwitchState = self.GetParameter(self.Reg.KEY_SWITCH_STATE[REGISTER], ReturnInt = True)
            if SwitchState & 0x00FF:
                return "Manual"
            elif SwitchState & 0xFF00:
                return "Auto"
            else:
                return "Off"
        except Exception as e1:
            self.LogErrorLine("Error in GetSwitchState: " + str(e1))
            return "Unknown"

    #------------ HPanel:GetEngineState ----------------------------------------
    def GetEngineState(self):

        try:
            # The Engine Status should return these values:
            #   "Stopped, Key SW Off"       The engine is stopped and the key switch is in the OFF position.
            #   "Running from Manual"       The engine is starting or running and the key switch is in the MANUAL position.
            #   "Running from 2-wire"       The engine is starting or running because the 2-wire start signal was activated and the key switch is in the AUTO position.
            #   "Running from serial"       The engine is starting or running because the GenLink commanded it to start and the key switch is in the AUTO position.
            #   "Running exercise"          The engine is starting or running because internal exercise was activated and the key switch is in the AUTO position.
            #   "Stopped, Key SW Auto"      The engine is stopped and the key switch is in the AUTO position.
            #   "Running, QuietTest"        The engine is starting or running because QuietTest was activated and the key switch is in the AUTO position.
            #   "Running, HTS Xfer SW"      The engine is starting or running because the HTS(s) indicated a need for the gen- erator power and the key switch is in the AUTO position.
            #   "Resetting"                 The generator control system is resetting.
            #   "Stopped"                   Generator is stopped and not preheating.
            #   "Stopped, Preheating"       Generator is stopped and preheating.
            #   "Cranking"                  Generator is starting and not preheating.
            #   "Cranking, Preheating"      Generator is starting and preheating.
            #   "Pause between starts"      Generator is pausing between consecutive start attempts.
            #   "Started, not to speed"     Generator is started, but has not attained normal running speed yet.
            #   "Warming, Alarms Off"       Generator is started and is up to speed, but is waiting for warmup timer to expire.
            #   "Warmed Up, Alarms Off"     Generator is started and warmed up, but the hold-off alarms are not yet enabled.
            #   "Warming, Alarms On"        Generator is started and the hold-off alarms are enabled, but is waiting for warm up timer to expire.
            #   "Warmed Up, Alarms On"      Generator is started, warmed up, and the hold-off alarms are enabled.
            #   "Running, cooling down"     Generator is still running, but waiting for cool down timer to expire.
            #   "Stopping"                  Generator is running down after being turned off normally.
            #   "Stopping due to Alrm"      Generator is running down after being turned off due to a shutdown alarm.
            #   "Stopped due to Alarm"      Generator is stopped due to a shutdown alarm.

            State = self.GetParameterStringValue(RegisterStringEnum.ENGINE_STATUS[REGISTER], RegisterStringEnum.ENGINE_STATUS[RET_STRING])

            if len(State):
                return str(State)
            else:
                return "Unknown"
        except Exception as e1:
            self.LogErrorLine("Error in GetEngineState (1): " + str(e1))
            return "Unknown"

    #------------ HPanel:GetDateTime -------------------------------------------
    def GetDateTime(self):

        ErrorReturn = "Unknown"
        try:
            Value = self.GetParameter(self.Reg.GEN_TIME_HR_MIN[REGISTER])
            if not len(Value):
                return ErrorReturn

            TempInt = int(Value)
            Hour = TempInt >> 8
            Minute = TempInt & 0x00ff
            if Hour > 23 or Minute >= 60:
                self.LogError("Error in GetDateTime: Invalid Hour or Minute: " + str(Hour) + ", " + str(Minute))
                return ErrorReturn

            Value = self.GetParameter(self.Reg.GEN_TIME_SEC_DYWK[REGISTER])
            if not len(Value):
                return ErrorReturn
            TempInt = int(Value)
            Second = TempInt >> 8
            DayOfWeek = TempInt & 0x00ff
            if Second >= 60 or DayOfWeek > 7:
                self.LogError("Error in GetDateTime: Invalid Seconds or Day of Week: " + str(Second) + ", " + str(DayOfWeek))
                return ErrorReturn

            Value = self.GetParameter(self.Reg.GEN_TIME_MONTH_DAY[REGISTER])
            if not len(Value):
                return ErrorReturn
            TempInt = int(Value)
            Month = TempInt >> 8
            DayOfMonth = TempInt & 0x00ff
            if Month > 12 or Month == 0 or DayOfMonth == 0 or DayOfMonth > 31:
                self.LogError("Error in GetDateTime: Invalid Month or Day of Month: " + str(Month) + ", " + str(DayOfMonth))
                return ErrorReturn

            Value = self.GetParameter(self.Reg.GEN_TIME_YR[REGISTER])
            if not len(Value):
                return ErrorReturn
            TempInt = int(Value)
            Year = TempInt >> 8

            FullDate = self.DaysOfWeek.get(DayOfWeek,"INVALID") + " " + self.MonthsOfYear.get(Month,"INVALID")
            FullDate += " " + str(DayOfMonth) + ", " + "20" + str(Year) + " "
            FullDate += "%02d:%02d:%02d" %  (Hour, Minute,Second)
            return FullDate

        except Exception as e1:
            self.LogErrorLine("Error in GetDateTime: " + str(e1))
            return ErrorReturn

    #------------ HPanel::GetTimeFromString ------------------------------------
    def GetTimeFromString(self, input_string):

        try:
            # Format is: 00 31 52 d8 02 15 10 18
            if len(input_string) < 16:
                return "Unknown"

            OutString = ""
            Date = "%02d/%02d/%02d" % (self.GetIntFromString(input_string, 6, 1, decimal = True),
                self.GetIntFromString(input_string, 5, 1, decimal = True),
                self.GetIntFromString(input_string, 7, 1, decimal = True))

            AMorPM = self.GetIntFromString(input_string, 3, 1)

            if AMorPM == 0xd1:
                # PM
                Hour = self.GetIntFromString(input_string, 4, 1, decimal = True) + 12
            else:
                Hour = self.GetIntFromString(input_string, 4, 1, decimal = True)

            Time = "%02d:%02d:%02d" % (Hour, self.GetIntFromString(input_string, 2, 1, decimal = True),
                self.GetIntFromString(input_string, 1, 1, decimal = True))

            return Date + " " + Time
        except Exception as e1:
            self.LogErrorLine("Error in GetTimeFromString: " + str(e1))
            return "Unknown"
    #------------ HPanel::GetStartInfo -----------------------------------------
    # return a dictionary with startup info for the gui
    def GetStartInfo(self, NoTile = False):

        try:
            StartInfo = {}

            StartInfo["fueltype"] = self.FuelType
            StartInfo["model"] = self.Model
            StartInfo["nominalKW"] = self.NominalKW
            StartInfo["nominalRPM"] = self.NominalRPM
            StartInfo["nominalfrequency"] = self.NominalFreq
            StartInfo["PowerGraph"] = self.PowerMeterIsSupported()
            StartInfo["NominalBatteryVolts"] = self.NominalBatteryVolts
            StartInfo["FuelCalculation"] = self.FuelTankCalculationSupported()
            StartInfo["FuelSensor"] = self.FuelSensorSupported()
            StartInfo["FuelConsumption"] = self.FuelConsumptionSupported()
            StartInfo["Controller"] = self.GetController()
            StartInfo["UtilityVoltage"] = False
            StartInfo["RemoteCommands"] = True      # Remote Start/ Stop/ StartTransfer
            StartInfo["ResetAlarms"] = False
            StartInfo["AckAlarms"] = True
            StartInfo["RemoteTransfer"] = self.HTSTransferSwitch    # Remote start and transfer command
            StartInfo["RemoteButtons"] = False      # Remote controll of Off/Auto/Manual
            StartInfo["ExerciseControls"] = False  # self.SmartSwitch
            StartInfo["WriteQuietMode"] = False

            if not NoTile:
                StartInfo["pages"] = {
                                "status":True,
                                "maint":True,
                                "outage":False,
                                "logs":True,
                                "monitor": True,
                                "maintlog" : True,
                                "notifications": True,
                                "settings": True,
                                "addons": True,
                                "about": True
                                }

                StartInfo["tiles"] = []
                for Tile in self.TileList:
                    StartInfo["tiles"].append(Tile.GetStartInfo())

        except Exception as e1:
            self.LogErrorLine("Error in GetStartInfo: " + str(e1))

        return StartInfo
    #------------ HPanel::GetStatusForGUI --------------------------------------
    # return dict for GUI
    def GetStatusForGUI(self):

        try:
            Status = {}

            Status["basestatus"] = self.GetBaseStatus()
            Status["switchstate"] = self.GetSwitchState()
            Status["enginestate"] = self.GetEngineState()
            Status["kwOutput"] = self.GetPowerOutput()
            Status["OutputVoltage"] = self.GetParameter(self.Reg.AVG_VOLTAGE[REGISTER],"V")
            Status["BatteryVoltage"] = self.GetParameter(self.Reg.BATTERY_VOLTS[REGISTER], "V", 100.0)
            Status["UtilityVoltage"] = "0"
            Status["RPM"] = self.GetParameter(self.Reg.OUTPUT_RPM[REGISTER])
            Status["Frequency"] = self.GetParameter(self.Reg.OUTPUT_FREQUENCY[REGISTER], "Hz", 10.0)
            # Exercise Info is a dict containing the following:
            # TODO
            ExerciseInfo = collections.OrderedDict()
            ExerciseInfo["Enabled"] = False
            ExerciseInfo["Frequency"] = "Weekly"    # Biweekly, Weekly or Monthly
            ExerciseInfo["Hour"] = "14"
            ExerciseInfo["Minute"] = "00"
            ExerciseInfo["QuietMode"] = "Off"
            ExerciseInfo["EnhancedExerciseMode"] = False
            ExerciseInfo["Day"] = "Monday"
            Status["ExerciseInfo"] = ExerciseInfo

            Status["tiles"] = []
            for Tile in self.TileList:
                Status["tiles"].append(Tile.GetGUIInfo())

        except Exception as e1:
            self.LogErrorLine("Error in GetStatusForGUI: " + str(e1))

        return Status

    #---------------------HPanel::DisplayLogs-----------------------------------
    def DisplayLogs(self, AllLogs = False, DictOut = False, RawOutput = False):

        RetValue = collections.OrderedDict()
        LogList = []
        RetValue["Logs"] = LogList
        UnknownFound = False
        try:
            # if DictOut is True, return a dictionary with a list of Dictionaries (one for each log)
            # Each dict in the list is a log (alarm, start/stop). For Example:
            #
            #       Dict[Logs] = [ {"Alarm Log" : [Log Entry1, LogEntry2, ...]},
            #                      {"Run Log" : [Log Entry3, Log Entry 4, ...]}...]
            LocalEvent = []
            for RegValue in range(EVENT_LOG_START + EVENT_LOG_ENTRIES -1 , EVENT_LOG_START -1, -1):
                Register = "%04x" % RegValue
                LogEntry = self.GetParameterFileValue(Register, ReturnString = True)
                LogEntry = self.ParseLogEntry(LogEntry, Type = "event")
                if not len(LogEntry):
                    continue
                if "undefined" in LogEntry:
                    continue

                LocalEvent.append(LogEntry)

            LocalAlarm = []
            for RegValue in range(ALARM_LOG_START + ALARM_LOG_ENTRIES -1, ALARM_LOG_START -1, -1):
                Register = "%04x" % RegValue
                LogEntry = self.GetParameterFileValue(Register, ReturnString = True)
                LogEntry = self.ParseLogEntry(LogEntry, Type = "alarm")
                if not len(LogEntry):
                    continue

                LocalAlarm.append(LogEntry)

            LogList = [ {"Alarm Log": LocalAlarm},
                        {"Run Log": LocalEvent}]

            RetValue["Logs"] = LogList


        except Exception as e1:
            self.LogErrorLine("Error in DisplayLogs: " + str(e1))

        if not DictOut:
            return self.printToString(self.ProcessDispatch(RetValue,""))

        return RetValue

    #------------ HPanel::DisplayMaintenance -----------------------------------
    def DisplayMaintenance (self, DictOut = False, JSONNum = False):

        try:
            # use ordered dict to maintain order of output
            # ordered dict to handle evo vs nexus functions
            Maintenance = collections.OrderedDict()
            Maintenance["Maintenance"] = []

            Maintenance["Maintenance"].append({"Model" : self.Model})
            NamePlateData = self.GetParameterFileValue(NAMEPLATE_DATA_FILE_RECORD, ReturnString = True)
            if len(NamePlateData):
                Maintenance["Maintenance"].append({"Name Plate Info" : NamePlateData})
            Maintenance["Maintenance"].append({"Controller Detected" : self.GetController()})
            Maintenance["Maintenance"].append({"Controller Software Version" : self.GetParameterStringValue(RegisterStringEnum.VERSION_DATE[REGISTER], RegisterStringEnum.VERSION_DATE[RET_STRING])})

            Maintenance["Maintenance"].append({"Minimum GenLink Version" : self.GetParameterStringValue(RegisterStringEnum.MIN_GENLINK_VERSION[REGISTER], RegisterStringEnum.MIN_GENLINK_VERSION[RET_STRING])})
            Maintenance["Maintenance"].append({"Nominal RPM" : self.NominalRPM})
            Maintenance["Maintenance"].append({"Rated kW" : self.NominalKW})
            Maintenance["Maintenance"].append({"Nominal Frequency" : self.NominalFreq})
            Maintenance["Maintenance"].append({"Fuel Type" : self.FuelType})

            if self.UseMetric:
                Units = "L"
            else:
                Units = "gal"

            if self.FuelSensorSupported():
                FuelValue = self.GetFuelSensor(ReturnInt = True)
                Maintenance["Maintenance"].append({"Fuel Level Sensor" : self.ValueOut(FuelValue, "%", JSONNum)})
                FuelValue = self.GetFuelInTank(ReturnFloat = True)
                if FuelValue != None:
                    Maintenance["Maintenance"].append({"Fuel In Tank (Sensor)" : self.ValueOut(FuelValue, Units, JSONNum)})
            elif self.ExternalFuelDataSupported():
                FuelValue = self.GetExternalFuelPercentage(ReturnFloat = True)
                Maintenance["Maintenance"].append({"Fuel Level Sensor" : self.ValueOut(FuelValue, "%", JSONNum)})
                FuelValue = self.GetFuelInTank(ReturnFloat = True)
                if FuelValue != None:
                    Maintenance["Maintenance"].append({"Fuel In Tank (Sensor)" : self.ValueOut(FuelValue, Units, JSONNum)})

            if self.FuelTankCalculationSupported():
                Maintenance["Maintenance"].append({"Estimated Fuel In Tank " : self.ValueOut(self.GetEstimatedFuelInTank(ReturnFloat = True), Units, JSONNum)})

                DisplayText = "Hours of Fuel Remaining (Estimated %.02f Load )" % self.EstimateLoad
                RemainingFuelTimeFloat = self.GetRemainingFuelTime(ReturnFloat = True)
                if RemainingFuelTimeFloat != None:
                    Maintenance["Maintenance"].append({DisplayText : self.ValueOut(RemainingFuelTimeFloat, "h", JSONNum)})

                RemainingFuelTimeFloat = self.GetRemainingFuelTime(ReturnFloat = True, Actual = True)
                if RemainingFuelTimeFloat != None:
                    Maintenance["Maintenance"].append({"Hours of Fuel Remaining (Current Load)" : self.ValueOut(RemainingFuelTimeFloat, "h", JSONNum)})

            # Only update power log related info once a min for performance reasons
            if self.LastHouseKeepingTime == None or self.GetDeltaTimeMinutes(datetime.datetime.now() - self.LastHouseKeepingTime) >= 1 :
                UpdateNow = True
                self.LastHouseKeepingTime = datetime.datetime.now()
            else:
                UpdateNow = False
            if self.PowerMeterIsSupported() and self.FuelConsumptionSupported():
                if UpdateNow:
                    self.KWHoursMonth = self.GetPowerHistory("power_log_json=43200,kw")
                    self.FuelMonth = self.GetPowerHistory("power_log_json=43200,fuel")
                    self.FuelTotal = self.GetPowerHistory("power_log_json=0,fuel")
                    self.RunHoursMonth = self.GetPowerHistory("power_log_json=43200,time")

                if self.KWHoursMonth != None:
                    Maintenance["Maintenance"].append({"kW Hours in last 30 days" : self.UnitsOut(str(self.KWHoursMonth) + " kWh", type = float, NoString = JSONNum)})
                if self.FuelMonth != None:
                    Maintenance["Maintenance"].append({"Fuel Consumption in last 30 days" : self.UnitsOut(self.FuelMonth, type = float, NoString = JSONNum)})
                if self.FuelTotal != None:
                    Maintenance["Maintenance"].append({"Total Power Log Fuel Consumption" : self.UnitsOut(self.FuelTotal, type = float, NoString = JSONNum)})
                if self.RunHoursMonth != None:
                    Maintenance["Maintenance"].append({"Run Hours in last 30 days" : self.UnitsOut(str(self.RunHoursMonth) + " h", type = float, NoString = JSONNum)})

            if self.FuelLevelOK != None:
                if self.FuelLevelOK:
                    level = "OK"
                else:
                    level = "Low"
                Maintenance["Maintenance"].append({"Fuel Level State" : level})

            if not self.SmartSwitch:
                pass
                Exercise = []
                #Maintenance["Maintenance"].append({"Exercise" : Exercise
                #Exercise["Exercise Time" : self.GetExerciseTime()
                #Exercise["Exercise Duration" : self.GetExerciseDuration()


            Maintenance["Maintenance"].append({"Controller Power Up Time" : self.GetTimeFromString(self.GetParameterStringValue(RegisterStringEnum.POWER_UP_TIME[REGISTER], RegisterStringEnum.POWER_UP_TIME[RET_STRING]))})
            Maintenance["Maintenance"].append({"Controller Last Power Fail" : self.GetTimeFromString(self.GetParameterStringValue(RegisterStringEnum.LAST_POWER_FAIL[REGISTER], RegisterStringEnum.LAST_POWER_FAIL[RET_STRING]))})

            Maintenance["Maintenance"].append({"Generator Settings" : self.GetGeneratorSettings()})
            Maintenance["Maintenance"].append({"Engine Settings" : self.GetEngineSettings()})
            Maintenance["Maintenance"].append({"Governor Settings" : self.GetGovernorSettings()})
            Maintenance["Maintenance"].append({"Regulator Settings" : self.GetRegulatorSettings()})

            Service = []
            Maintenance["Maintenance"].append({"Service" : Service})

            Service.append({"Total Run Hours" : self.GetRunHours()})

            IOStatus = []
            Maintenance["Maintenance"].append({"I/O Status" : IOStatus})

            OutputList = [self.Reg.OUTPUT_1[REGISTER],self.Reg.OUTPUT_2[REGISTER],
                            self.Reg.OUTPUT_3[REGISTER],self.Reg.OUTPUT_4[REGISTER],
                            self.Reg.OUTPUT_5[REGISTER],self.Reg.OUTPUT_6[REGISTER],
                            self.Reg.OUTPUT_7[REGISTER],self.Reg.OUTPUT_8[REGISTER]
                        ]
            IOStatus.append({"Inputs" : self.GetCondition(RegList = [self.Reg.INPUT_1[REGISTER],self.Reg.INPUT_2[REGISTER]], type = "inputs")})
            IOStatus.append({"Outputs" : self.GetCondition(RegList = OutputList, type = "outputs")})

        except Exception as e1:
            self.LogErrorLine("Error in DisplayMaintenance: " + str(e1))

        if not DictOut:
            return self.printToString(self.ProcessDispatch(Maintenance,""))

        return Maintenance

    #------------ HPanel::DisplayStatus ----------------------------------------
    def DisplayStatus(self, DictOut = False, JSONNum = False):

        try:
            Status = collections.OrderedDict()
            Status["Status"] = []

            Engine = []
            Alarms = []
            Battery = []
            Line = []
            Time = []

            Status["Status"].append({"Engine":Engine})
            Status["Status"].append({"Alarms":Alarms})
            Status["Status"].append({"Battery":Battery})
            if not self.SmartSwitch or self.HTSTransferSwitch:
                Status["Status"].append({"Line State":Line})

            with self.ExternalDataLock:
                try:
                    if self.ExternalTempData != None:
                        Status["Status"].append(self.ExternalTempData)
                except Exception as e1:
                    self.LogErrorLine("Error in DisplayStatus: " + str(e1))

            Status["Status"].append({"Time":Time})

            Battery.append({"Battery Voltage" : self.ValueOut(self.GetParameter(self.Reg.BATTERY_VOLTS[REGISTER], ReturnFloat = True, Divider = 100.0), "V", JSONNum)})
            Battery.append({"Battery Charger Current" : self.ValueOut(self.GetParameter(self.Reg.BATTERY_CHARGE_CURRNT[REGISTER], ReturnFloat = True, Divider = 10.0), "A", JSONNum)})

            Engine.append({"Engine State" : self.GetEngineState()})
            Engine.append({"Generator Status" : self.GetParameterStringValue(RegisterStringEnum.GENERATOR_STATUS[REGISTER], RegisterStringEnum.GENERATOR_STATUS[RET_STRING])})
            Engine.append({"Switch State" : self.GetSwitchState()})
            Engine.append({"Output Power" : self.ValueOut(self.GetPowerOutput(ReturnFloat = True), "kW", JSONNum)})
            Engine.append({"Power Factor" : self.ValueOut(self.GetParameter(self.Reg.TOTAL_PF[REGISTER], ReturnFloat = True, Divider = 100.0), "", JSONNum)})
            Engine.append({"RPM" : self.ValueOut(self.GetParameter(self.Reg.OUTPUT_RPM[REGISTER], ReturnInt = True), "", JSONNum)})
            Engine.append({"Frequency" : self.ValueOut(self.GetParameter(self.Reg.OUTPUT_FREQUENCY[REGISTER], ReturnFloat = True, Divider = 10.0), "Hz", JSONNum)})
            Engine.append({"Throttle Position" : self.ValueOut(self.GetParameter(self.Reg.THROTTLE_POSITION[REGISTER], ReturnInt = True), "Stp", JSONNum)})
            Engine.append({"Coolant Temp" : self.ValueOut(self.GetParameter(self.Reg.COOLANT_TEMP[REGISTER], ReturnInt = True), "F", JSONNum)})
            Engine.append({"Coolant Level" : self.ValueOut(self.GetParameter(self.Reg.COOLANT_LEVEL[REGISTER], ReturnInt = True), "Stp", JSONNum)})
            Engine.append({"Oil Pressure" : self.ValueOut(self.GetParameter(self.Reg.OIL_PRESSURE[REGISTER], ReturnInt = True), "psi", JSONNum)})
            Engine.append({"Oil Temp" : self.ValueOut(self.GetParameter(self.Reg.OIL_TEMP[REGISTER], ReturnInt = True), "F", JSONNum)})
            Engine.append({"Fuel Level" : self.ValueOut(self.GetParameter(self.Reg.FUEL_LEVEL[REGISTER], ReturnInt = True), "", JSONNum)})
            Engine.append({"Oxygen Sensor" : self.ValueOut(self.GetParameter(self.Reg.O2_SENSOR[REGISTER], ReturnInt = True), "", JSONNum)})
            Engine.append({"Current Phase A" : self.ValueOut(self.GetParameter(self.Reg.CURRENT_PHASE_A[REGISTER], ReturnInt = True), "A", JSONNum)})
            Engine.append({"Current Phase B" : self.ValueOut(self.GetParameter(self.Reg.CURRENT_PHASE_B[REGISTER],ReturnInt = True), "A", JSONNum)})
            Engine.append({"Current Phase C" : self.ValueOut(self.GetParameter(self.Reg.CURRENT_PHASE_C[REGISTER],ReturnInt = True), "A", JSONNum)})
            Engine.append({"Average Current" : self.ValueOut(self.GetParameter(self.Reg.AVG_CURRENT[REGISTER],ReturnInt = True), "A", JSONNum)})
            Engine.append({"Voltage A-B" : self.ValueOut(self.GetParameter(self.Reg.VOLTS_PHASE_A_B[REGISTER],ReturnInt = True), "V", JSONNum)})
            Engine.append({"Voltage B-C" : self.ValueOut(self.GetParameter(self.Reg.VOLTS_PHASE_B_C[REGISTER],ReturnInt = True), "V", JSONNum)})
            Engine.append({"Voltage C-A" : self.ValueOut(self.GetParameter(self.Reg.VOLTS_PHASE_C_A[REGISTER],ReturnInt = True), "V", JSONNum)})
            Engine.append({"Average Voltage" : self.ValueOut(self.GetParameter(self.Reg.AVG_VOLTAGE[REGISTER],ReturnInt = True), "V", JSONNum)})
            Engine.append({"Air Fuel Duty Cycle" : self.ValueOut(self.GetParameter(self.Reg.A_F_DUTY_CYCLE[REGISTER], ReturnFloat = True, Divider = 10.0), "", JSONNum)})

            Alarms.append({"Number of Active Alarms" : self.ValueOut(self.GetParameter(self.Reg.ACTIVE_ALARM_COUNT[REGISTER], ReturnInt = True), "", JSONNum)})
            Alarms.append({"Number of Acknowledged Alarms" : self.ValueOut(self.GetParameter(self.Reg.ALARM_ACK[REGISTER], ReturnInt = True), "", JSONNum)})

            OutputList = [self.Reg.OUTPUT_1[REGISTER],self.Reg.OUTPUT_2[REGISTER],
                            self.Reg.OUTPUT_3[REGISTER],self.Reg.OUTPUT_4[REGISTER],
                            self.Reg.OUTPUT_5[REGISTER],self.Reg.OUTPUT_6[REGISTER],
                            self.Reg.OUTPUT_7[REGISTER],self.Reg.OUTPUT_8[REGISTER]
                        ]
            if self.SystemInAlarm():
                AlarmList = self.GetCondition(RegList = OutputList, type = "alarms")
                if len(AlarmList):
                    Alarms.append({"Alarm List" : AlarmList})

            if not self.SmartSwitch  or self.HTSTransferSwitch:
                if not self.SmartSwitch:
                    Line.append({"Transfer Switch State" : self.GetTransferStatus()})
                if self.HTSTransferSwitch:
                    Line.append({"Target Utility Voltage" : self.ValueOut(self.GetParameter(self.Reg.EXT_SW_TARGET_VOLTAGE[REGISTER], ReturnInt = True), "V", JSONNum)})
                    Line.append({"Target Utility Frequency" : self.ValueOut(self.GetParameter(self.Reg.EXT_SW_TARGET_FREQ[REGISTER], ReturnInt = True), "Hz", JSONNum)})

                    Line.append({"Utility Frequency" : self.ValueOut(self.GetParameter(self.Reg.EXT_SW_UTILITY_FREQ[REGISTER], ReturnFloat = True, Divider = 100.0), "Hz", JSONNum)})

                    Line.append({"Utility Voltage A-B" : self.ValueOut(self.GetParameter(self.Reg.EXT_SW_UTILITY_VOLTS_AB[REGISTER], ReturnInt = True), "V", JSONNum)})
                    Line.append({"Utility Voltage B-C" : self.ValueOut(self.GetParameter(self.Reg.EXT_SW_UTILITY_VOLTS_BC[REGISTER], ReturnInt = True), "V", JSONNum)})
                    Line.append({"Utility Voltage C-A" : self.ValueOut(self.GetParameter(self.Reg.EXT_SW_UTILITY_VOLTS_CA[REGISTER], ReturnInt = True), "V", JSONNum)})
                    Line.append({"Average Utility Voltage" : self.ValueOut(self.GetParameter(self.Reg.EXT_SW_UTILITY_AVG_VOLTS[REGISTER], ReturnInt = True), "V", JSONNum)})

                    Line.append({"Utility Current Phase A" : self.ValueOut(self.GetParameter(self.Reg.EXT_SW_UTILITY_AMPS_A[REGISTER], ReturnInt = True), "A", JSONNum)})
                    Line.append({"Utility Current Phase B" : self.ValueOut(self.GetParameter(self.Reg.EXT_SW_UTILITY_AMPS_B[REGISTER], ReturnInt = True), "A", JSONNum)})
                    Line.append({"Utility Current Phase C" : self.ValueOut(self.GetParameter(self.Reg.EXT_SW_UTILITY_AMPS_C[REGISTER], ReturnInt = True), "A", JSONNum)})
                    Line.append({"Average Utility Current" : self.ValueOut(self.GetParameter(self.Reg.EXT_SW_UTILITY_AVG_AMPS[REGISTER], ReturnInt = True), "A", JSONNum)})

                    Line.append({"Utility Power Factor" : self.ValueOut(self.GetParameter(self.Reg.EXT_SW_UTILITY_PF[REGISTER], ReturnFloat = True, Divider = 100.0), "", JSONNum)})
                    Line.append({"Utility Power" : self.ValueOut(self.GetParameter(self.Reg.EXT_SW_UTILITY_KW[REGISTER], ReturnInt = True), "kW", JSONNum)})

                    Line.append({"Switch Reported Generator Average Voltage" : self.ValueOut(self.GetParameter(self.Reg.EXT_SW_GEN_AVG_VOLT[REGISTER], ReturnInt = True), "V", JSONNum)})
                    Line.append({"Switch Reported Generator Average Frequency" : self.ValueOut(self.GetParameter(self.Reg.EXT_SW_GEN_FREQ[REGISTER], ReturnFloat = True, Divider = 100.0), "Hz", JSONNum)})

                    Line.append({"Backup Battery Volts" : self.ValueOut(self.GetParameter(self.Reg.EXT_SW_BACKUP_BATT_VOLTS[REGISTER], ReturnFloat = True, Divider = 100.0), "V", JSONNum)})

                    Line.append({"Switch Software Version" : self.ValueOut(self.GetParameter(self.Reg.EXT_SW_VERSION[REGISTER], ReturnInt = True), "", JSONNum)})
                    Line.append({"Switch Selected" : self.ValueOut(self.GetParameter(self.Reg.EXT_SW_SELECTED[REGISTER], ReturnInt = True), "", JSONNum)})

                    '''
                    EXT_SW_GENERAL_STATUS           # External Switch General Status
                    EXT_SW_MINIC_DIAGRAM            # Ext Switch Mimic Diagram

                    '''

            # Generator time
            Time.append({"Monitor Time" : datetime.datetime.now().strftime("%A %B %-d, %Y %H:%M:%S")})
            Time.append({"Generator Time" : self.GetDateTime()})

        except Exception as e1:
            self.LogErrorLine("Error in DisplayStatus: " + str(e1))

        if not DictOut:
            return self.printToString(self.ProcessDispatch(Status,""))

        return Status

    #------------ GeneratorController:GetRegulatorSettings ---------------------
    def GetRegulatorSettings(self):

        RegSettings = []
        RegData = self.GetParameterFileValue(REGULATOR_FILE_RECORD)
        if len(RegData) >= (REGULATOR_FILE_RECORD_LENGTH * 2):
            try:
                RegSettings.append({"Voltage KP" : str(self.GetIntFromString(RegData, 0, 2)) + " V"})           # Byte 0 and 1
                RegSettings.append({"Voltage KI" : str(self.GetIntFromString(RegData, 2, 2)) + " V"})           # Byte 2 and 3
                RegSettings.append({"Voltage KD" : str(self.GetIntFromString(RegData, 4, 2)) + " V"})           # Byte 4 and 5
                RegSettings.append({"Volts Per Hz" : str(self.GetIntFromString(RegData, 14, 2))})               # Byte 14 and 15
                RegSettings.append({"High Voltage Limit" : str(self.GetIntFromString(RegData, 18, 2)) + " V"})  # Byte 18 and 19
                RegSettings.append({"Low Voltage Limit" : str(self.GetIntFromString(RegData, 20, 2)) + " V"})   # Byte 20 and 21
                RegSettings.append({"Target Volts" : str(self.GetIntFromString(RegData, 6, 2)) + " V"})         # Byte 6 and 7
                RegSettings.append({"VF Corner 1" : str(self.GetIntFromString(RegData, 10, 2)) + " Hz"})        # Byte 10 and 11
                RegSettings.append({"VF Corner 2" : str(self.GetIntFromString(RegData, 12, 2)) + " Hz"})        # Byte 12 and 13
                RegSettings.append({"Rated Power" : str(self.GetIntFromString(RegData, 26, 2))})                # Byte 26 and 27
                PowerFactor = self.GetIntFromString(RegData, 24, 2)         # Byte 24 and 25
                RegSettings.append({"Power Factor" : "%.2f" % (PowerFactor / 100)})
                RegSettings.append({"kW Demand" : str(self.GetIntFromString(RegData, 22, 2)) + " kW"})          # Byte 22 and 23
                RegSettings.append({"Panel Type" : str(self.GetIntFromString(RegData, 28, 2))})                 # Byte 28 and 29
                #RegSettings.append({"Exciter Frequency Ratio" : str(self.GetIntFromString(RegData, 44, 1))})   # Byte 44

            except Exception as e1:
                self.LogErrorLine("Error parsing regulator settings: " + str(e1))
        return RegSettings

    #------------ GeneratorController:GetGovernorSettings ----------------------
    def GetGovernorSettings(self):

        GovSettings = []
        GovData = self.GetParameterFileValue(GOV_DATA_FILE_RECORD)
        if len(GovData) >= (GOV_DATA_FILE_RECORD_LENGTH * 2):
            try:
                #GovSettings.append({"Standby KP" : str(self.GetIntFromString(GovData, 0, 2))})                        # Byte 0 and 1
                #GovSettings.append({"Standby KI" : str(self.GetIntFromString(GovData, 2, 2))})                        # Byte 2 and 3
                #GovSettings.append({"Standby KD" : str(self.GetIntFromString(GovData, 4, 2))})                        # Byte 4 and 5
                #GovSettings.append({"Actuator Start Position" : str(self.GetIntFromString(GovData, 20, 2))})          # Byte 20 and 21
                #GovSettings.append({"Offset" : str(self.GetIntFromString(GovData, 22, 2))})                           # Byte 22 and 23
                #GovSettings.append({"Full Scale" : str(self.GetIntFromString(GovData, 24, 2))})                       # Byte 24 and 25
                GovSettings.append({"Soft Start Frequency" : str(self.GetIntFromString(GovData, 26, 2)) + " Hz"})     # Byte 26 and 26
                #GovSettings.append({"Engine Linearization" : str(self.GetIntFromString(GovData, 28, 2))})             # Byte 28 and 29

                #GovSettings.append({"Use Diesel Algorithms" : "Yes" if self.GetIntFromString(GovData, 12, 2) else "No"})   # Byte 12 - 13
                GovFreq = self.GetIntFromString(GovData, 14, 2)         # Byte 14 and 15
                GovSettings.append({"Governor Target Frequency" : "%.2f Hz" % (GovFreq / 100)})

            except Exception as e1:
                self.LogErrorLine("Error parsing governor settings: " + str(e1))
        return GovSettings

    #------------ GeneratorController:GetEngineSettings ------------------------
    def GetEngineSettings(self):

        EngineSettings = []
        EngineData = self.GetParameterFileValue(ENGINE_DATA_FILE_RECORD)
        if len(EngineData) >= (ENGINE_DATA_FILE_RECORD_LENGTH * 2):
            try:
                EngineSettings.append({"Engine Transfer Enable" : "Enabled" if self.GetIntFromString(EngineData, 0, 2) else "Disabled"})   # Byte 1 and 2
                EngineSettings.append({"Preheat Enable" : "Enabled" if self.GetIntFromString(EngineData, 2, 2) else "Disabled"})           # Byte 2 and 3
                if self.GetIntFromString(EngineData, 2, 2):
                    EngineSettings.append({"Preheat Time" : str(self.GetIntFromString(EngineData, 4, 2)) + " s"})           # Byte 4 and 5
                    EngineSettings.append({"Preheat Temp Limit" : str(self.GetIntFromString(EngineData, 47, 1)) + " F"})    # Byte 47
                EngineSettings.append({"Start detection RPM" : str(self.GetIntFromString(EngineData, 6, 2))})               # Byte 6 and 7
                EngineSettings.append({"Crank Time" : str(self.GetIntFromString(EngineData, 8, 2)) + " s"})                 # Byte 8 and 9
                EngineSettings.append({"Alarm Hold Off Time" : str(self.GetIntFromString(EngineData, 10, 2)) + " s"})       # Byte 10 and 11
                EngineSettings.append({"Engine Warm Up Time" : str(self.GetIntFromString(EngineData, 12, 2)) + " s"})       # Byte 12 and 13
                EngineSettings.append({"Engine Cool Down Time" : str(self.GetIntFromString(EngineData, 14, 2)) + " s"})     # Byte 14 and 15
                EngineSettings.append({"Pause Between Cranks Attempts" : str(self.GetIntFromString(EngineData, 16, 2)) + " s"})         # Byte 16 and 17
                EngineSettings.append({"Start Attempts" : str(self.GetIntFromString(EngineData, 18, 2))})                   # Byte 18 and 19
                EngineSettings.append({"Load Accept Frequency" : str(self.GetIntFromString(EngineData, 20, 2)) + " Hz"})    # Byte 20 and 21
                EngineSettings.append({"Load Accept Voltage" : str(self.GetIntFromString(EngineData, 22, 2)) + " V"})       # Byte 22 and 23

            except Exception as e1:
                self.LogErrorLine("Error parsing engine settings: " + str(e1))
        return EngineSettings

    #------------ GeneratorController:GetGeneratorSettings ---------------------
    def GetGeneratorSettings(self):

        GeneratorSettings = []
        FlyWheelTeeth = []
        CTRatio = []
        Phase = None
        TargetRPM = []
        GenData = self.GetParameterFileValue(MISC_GEN_FILE_RECORD)
        if len(GenData) >= (MISC_GEN_FILE_RECORD_LENGTH * 2):
            try:
                FlyWheelTeeth.append(self.GetIntFromString(GenData, 0, 2))  # Byte 1 and 2
                FlyWheelTeeth.append(self.GetIntFromString(GenData, 2, 2))  # Byte 2 and 3
                FlyWheelTeeth.append(self.GetIntFromString(GenData, 4, 2))  # Byte 4 and 5
                CTRatio.append(self.GetIntFromString(GenData, 6, 2))        # Byte 6 and 7
                CTRatio.append(self.GetIntFromString(GenData, 8, 2))        # Byte 8 and 9
                # Skip byte 10 and 11
                Phase = self.GetIntFromString(GenData, 12, 1)               # Byte 12
                TargetRPM.append(self.GetIntFromString(GenData, 13, 2))     # Byte 13 and 14
                TargetRPM.append(self.GetIntFromString(GenData, 15, 2))     # Byte 15 and 16

                GeneratorSettings.append({"Target RPM" : str(TargetRPM[0]) if len(TargetRPM) else "Unknown"})
                GeneratorSettings.append({"Number of Flywheel Teeth" : str(FlyWheelTeeth[0]) if len(FlyWheelTeeth) else "Unknown"})
                GeneratorSettings.append({"Phase" : str(Phase) if Phase != None else "Unknown"})
                GeneratorSettings.append({"CT Ratio" : str(CTRatio[0]) if len(CTRatio) else "Unknown"})

            except Exception as e1:
                self.LogErrorLine("Error parsing generator settings: " + str(e1))

        return GeneratorSettings
    #------------ GeneratorController:GetRunHours ------------------------------
    def GetRunHours(self):
        return self.GetParameter(self.Reg.ENGINE_HOURS[REGISTER],"", 10.0 )

    #------------------- HPanel::DisplayOutage ---------------------------------
    def DisplayOutage(self, DictOut = False, JSONNum = False):

        try:
            Outage = collections.OrderedDict()
            Outage["Outage"] = []

            Outage["Outage"].append({"Status" : "Not Supported"})
            Outage["Outage"].append({"System In Outage" : "No"})    # mynotify.py checks this

        except Exception as e1:
            self.LogErrorLine("Error in DisplayOutage: " + str(e1))

        if not DictOut:
            return self.printToString(self.ProcessDispatch(Outage,""))

        return Outage

    #------------ HPanel::DisplayRegisters -------------------------------------
    def DisplayRegisters(self, AllRegs = False, DictOut = False):

        try:
            Registers = collections.OrderedDict()
            Regs = collections.OrderedDict()
            Registers["Registers"] = Regs

            RegList = []

            Regs["Num Regs"] = "%d" % len(self.Registers)

            Regs["Base Registers"] = RegList
            # display all the registers
            for Register, Value in self.Registers.items():
                RegList.append({Register:Value})


            if AllRegs:
                Regs["Log Registers"]= self.DisplayLogs(AllLogs = True, RawOutput = True, DictOut = True)
                StringList = []
                Regs["Strings"] = StringList
                for Register, Value in self.Strings.items():
                     StringList.append({Register:Value})
                FileDataList = []
                Regs["FileData"] = FileDataList
                for Register, Value in self.FileData.items():
                     FileDataList.append({Register:Value})

        except Exception as e1:
            self.LogErrorLine("Error in DisplayRegisters: " + str(e1))

        if not DictOut:
            return self.printToString(self.ProcessDispatch(Registers,""))

        return Registers

    #----------  HPanel::SetGeneratorTimeDate-----------------------------------
    # set generator time to system time
    def SetGeneratorTimeDate(self):

        try:
            # get system time
            d = datetime.datetime.now()

            # We will write four registers at once: GEN_TIME_HR_MIN - GEN_TIME_YR.
            Data= []
            Data.append(d.hour)             #GEN_TIME_HR_MIN
            Data.append(d.minute)
            self.ModBus.ProcessWriteTransaction(self.Reg.GEN_TIME_HR_MIN[REGISTER], len(Data) / 2, Data)

            DayOfWeek = d.weekday()     # returns Monday is 0 and Sunday is 6
            # expects Sunday = 1, Saturday = 7
            if DayOfWeek == 6:
                DayOfWeek = 1
            else:
                DayOfWeek += 2
            Data= []
            Data.append(d.second)           #GEN_TIME_SEC_DYWK
            Data.append(DayOfWeek)                  #Day of Week is always zero
            self.ModBus.ProcessWriteTransaction(self.Reg.GEN_TIME_SEC_DYWK[REGISTER], len(Data) / 2, Data)

            Data= []
            Data.append(d.month)            #GEN_TIME_MONTH_DAY
            Data.append(d.day)              # low byte is day of month
            self.ModBus.ProcessWriteTransaction(self.Reg.GEN_TIME_MONTH_DAY[REGISTER], len(Data) / 2, Data)

            Data= []
            # Note: Day of week should always be zero when setting time
            Data.append(d.year - 2000)      # GEN_TIME_YR
            Data.append(0)                  #
            self.ModBus.ProcessWriteTransaction(self.Reg.GEN_TIME_YR[REGISTER], len(Data) / 2, Data)

        except Exception as e1:
            self.LogErrorLine("Error in SetGeneratorTimeDate: " + str(e1))

    #----------  HPanel::SetGeneratorQuietMode----------------------------------
    # Format of CmdString is "setquiet=yes" or "setquiet=no"
    # return  "Set Quiet Mode Command sent" or some meaningful error string
    def SetGeneratorQuietMode(self, CmdString):
        return "Not Supported"

    #----------  HPanel::SetGeneratorExerciseTime-------------------------------
    # CmdString is in the format:
    #   setexercise=Monday,13:30,Weekly
    #   setexercise=Monday,13:30,BiWeekly
    #   setexercise=15,13:30,Monthly
    # return  "Set Exercise Time Command sent" or some meaningful error string
    def SetGeneratorExerciseTime(self, CmdString):
        return "Not Supported"

    #----------  HPanel::SetGeneratorRemoteCommand----------------------------
    # CmdString will be in the format: "setremote=start"
    # valid commands are start, stop, starttransfer, startexercise
    # return string "Remote command sent successfully" or some descriptive error
    # string if failure
    def SetGeneratorRemoteCommand(self, CmdString):

        #return "Not Supported"
        msgbody = "Invalid command syntax for command setremote (1)"

        try:
            #Format we are looking for is "setremote=start"
            CmdList = CmdString.split("=")
            if len(CmdList) != 2:
                self.LogError("Validation Error: Error parsing command string in SetGeneratorRemoteCommand (parse): " + CmdString)
                return msgbody

            CmdList[0] = CmdList[0].strip()

            if not CmdList[0].lower() == "setremote":
                self.LogError("Validation Error: Error parsing command string in SetGeneratorRemoteCommand (parse2): " + CmdString)
                return msgbody

            Command = CmdList[1].strip()
            Command = Command.lower()

        except Exception as e1:
            self.LogErrorLine("Validation Error: Error parsing command string in SetGeneratorRemoteCommand: " + CmdString)
            self.LogError( str(e1))
            return msgbody

        try:
            Value = 0x0000               # writing any value to index register is valid for remote start / stop commands
            Data = []
            if Command == "start":
                Value = 0x0080       # remote start
                Value2 = 0x0000
                Value3 = 0x0000
            elif Command == "stop":
                Value = 0x0000       # remote stop
                Value2 = 0x0000
                Value3 = 0x0000
            elif Command == "starttransfer":
                Value = 0x0080       # remote start (standby)
                Value2 = 0x0000
                Value3 = 0x0080
            elif Command == "startparallel":
                Value = 0x0080       # remote start (parallel)
                Value2 = 0x0080
                Value3 = 0x0000
            elif Command == "quiettest":
                Data = []
                Data.append(0)
                Data.append(1)
                self.ModBus.ProcessWriteTransaction(self.Reg.QUIETTEST_STATUS[REGISTER], len(Data) / 2, Data)
                return "Remote command sent successfully (quiettest)"
            elif Command == "quietteststop":
                Data = []
                Data.append(0)
                Data.append(0)
                self.ModBus.ProcessWriteTransaction(self.Reg.QUIETTEST_STATUS[REGISTER], len(Data) / 2, Data)
                return "Remote command sent successfully (quietteststop)"
            elif Command == "ackalarm":
                Data = []
                Data.append(0)
                Data.append(1)
                self.ModBus.ProcessWriteTransaction(self.Reg.ALARM_ACK[REGISTER], len(Data) / 2, Data)
                return "Remote command sent successfully (ackalarm)"

                '''
                # This does not work
                elif Command == "off":
                    Data = []
                    Data.append(0)
                    Data.append(0)
                    self.ModBus.ProcessWriteTransaction(self.Reg.SWITCH_STATE[REGISTER], len(Data) / 2, Data)
                    return "Remote command sent successfully (off)"
                elif Command == "auto":
                    Data = []
                    Data.append(1)
                    Data.append(0)
                    self.ModBus.ProcessWriteTransaction(self.Reg.SWITCH_STATE[REGISTER], len(Data) / 2, Data)
                    return "Remote command sent successfully (auto)"
                elif Command == "manual":
                    Data = []
                    Data.append(0)
                    Data.append(1)
                    self.ModBus.ProcessWriteTransaction(self.Reg.SWITCH_STATE[REGISTER], len(Data) / 2, Data)
                    return "Remote command sent successfully (manual)"
                '''
            else:
                return "Invalid command syntax for command setremote (2)"

            Data.append(Value >> 8)             # value to be written (High byte)
            Data.append(Value & 0x00FF)         # value written (Low byte)
            Data.append(Value2 >> 8)            # value to be written (High byte)
            Data.append(Value2 & 0x00FF)        # value written (Low byte)
            Data.append(Value3 >> 8)            # value to be written (High byte)
            Data.append(Value3 & 0x00FF)        # value written (Low byte)

            ## Write 3 regs at once
            self.ModBus.ProcessWriteTransaction(self.Reg.START_BITS[REGISTER], len(Data) / 2, Data)

            return "Remote command sent successfully"
        except Exception as e1:
            self.LogErrorLine("Error in SetGeneratorRemoteCommand: " + str(e1))
            return "Error"


    #----------  HPanel:GetController  -----------------------------------------
    # return the name of the controller, if Actual == False then return the
    # controller name that the software has been instructed to use if overridden
    # in the conf file
    def GetController(self, Actual = True):

        return self.GetParameterStringValue(RegisterStringEnum.CONTROLLER_NAME[REGISTER], RegisterStringEnum.CONTROLLER_NAME[RET_STRING])

    #----------  HPanel:ComminicationsIsActive  --------------------------------
    # Called every few seconds, if communictions are failing, return False, otherwise
    # True
    def ComminicationsIsActive(self):
        if self.LastRxPacketCount == self.ModBus.RxPacketCount:
            return False
        else:
            self.LastRxPacketCount = self.ModBus.RxPacketCount
            return True

    #----------  HPanel:RemoteButtonsSupported  --------------------------------
    # return true if Panel buttons are settable via the software
    def RemoteButtonsSupported(self):
        return False
    #----------  HPanel:PowerMeterIsSupported  ---------------------------------
    # return true if GetPowerOutput is supported
    def PowerMeterIsSupported(self):

        if self.bDisablePowerLog:
            return False
        if self.UseExternalCTData:
            return True
        return True

    #---------------------HPanel::GetPowerOutput--------------------------------
    # returns current kW
    # rerturn empty string ("") if not supported,
    # return kW with units i.e. "2.45kW"
    def GetPowerOutput(self, ReturnFloat = False):

        if self.UseCalculatedPower:
            return self.GetPowerOutputAlt(ReturnFloat = ReturnFloat)
        if ReturnFloat:
            return self.GetParameter(self.Reg.TOTAL_POWER_KW[REGISTER], ReturnFloat = True)
        else:
            return self.GetParameter(self.Reg.TOTAL_POWER_KW[REGISTER], "kW", ReturnFloat = False)

    #------------ HPanel:GetPowerOutputAlt -------------------------------------
    def GetPowerOutputAlt(self, ReturnFloat = False):

        if ReturnFloat:
            DefaultReturn = 0.0
        else:
            DefaultReturn = "0 kW"

        if not self.PowerMeterIsSupported():
            return DefaultReturn

        EngineState = self.GetEngineState()
        # report null if engine is not running
        if not len(EngineState) or "stop" in EngineState.lower() or "off" in EngineState.lower():
            return DefaultReturn

        Current = float(self.GetParameter(self.Reg.AVG_CURRENT[REGISTER],ReturnInt = True))
        Voltage = float(self.GetParameter(self.Reg.AVG_VOLTAGE[REGISTER],ReturnInt = True))
        powerfactor = self.GetParameter(self.Reg.TOTAL_PF[REGISTER], ReturnFloat = True, Divider = 100.0)

        PowerOut = 0.0
        try:
            if not Current == 0:
                # P(W) = PF x I(A) x V(V)
                # this calculation is for single phase but we are using average voltage and current
                # watts is the unit
                PowerOut = powerfactor * Voltage * Current
        except:
            PowerOut = 0.0

        # return kW
        if ReturnFloat:
            return round((PowerOut / 1000.0), 3)
        return "%.2f kW" % (PowerOut / 1000.0)

    #----------  HPanel:GetCommStatus  -----------------------------------------
    # return Dict with communication stats
    def GetCommStatus(self):
        return self.ModBus.GetCommStats()

    #------------ HPanel:GetBaseStatus -----------------------------------------
    # return one of the following: "ALARM", "SERVICEDUE", "EXERCISING", "RUNNING",
    # "RUNNING-MANUAL", "OFF", "MANUAL", "READY"
    def GetBaseStatus(self):
        try:
            EngineStatus = self.GetEngineState().lower()
            GeneratorStatus = self.GetParameterStringValue(RegisterStringEnum.GENERATOR_STATUS[REGISTER],RegisterStringEnum.GENERATOR_STATUS[RET_STRING]).lower()
            SwitchState = self.GetSwitchState().lower()

            if "running" in EngineStatus:
                IsRunning = True
            else:
                IsRunning = False
            if "stopped" in GeneratorStatus:
                IsStopped = True
            else:
                IsStopped = False
            if "exercising" in EngineStatus or "exercise" in EngineStatus or "quiettest" in EngineStatus:
                IsExercising = True
            else:
                IsExercising = False
            if self.HPanelDetected:
                ServiceDue = self.GetParameterBit(self.Reg.OUTPUT_7[REGISTER], Output7.NEED_SERVICE)
            else:
                ServiceDue = self.GetParameterBit(self.Reg.OUTPUT_5[REGISTER], 0x4000)

            if self.SystemInAlarm():
                return "ALARM"
            elif ServiceDue:
                return "SERVICEDUE"
            elif IsExercising:
                return "EXERCISING"
            elif IsRunning and SwitchState == "auto":
                return "RUNNING"
            elif IsRunning and SwitchState == "manual":
                return "RUNNING-MANUAL"
            elif SwitchState == "manual":
                return "MANUAL"
            elif SwitchState == "auto":
                return "READY"
            elif SwitchState == "off":
                return "OFF"
            else:
                self.FeedbackPipe.SendFeedback("Base State", FullLogs = True, Always = True, Message="Unknown Base State")
                return "UNKNOWN"
        except Exception as e1:
            self.LogErrorLine("Error in GetBaseStatus: " + str(e1))
            return "UNKNOWN"

    #------------ HPanel:GetOneLineStatus --------------------------------------
    # returns a one line status for example : switch state and engine state
    def GetOneLineStatus(self):
        return self.GetSwitchState() + " : " + self.GetEngineState()

    #----------  GeneratorController::FuelSensorSupported------------------------
    def FuelSensorSupported(self):

        if self.UseFuelSensor:
            return True
        return False

    #------------ Evolution:GetFuelSensor --------------------------------------
    def GetFuelSensor(self, ReturnInt = False):

        if not self.FuelSensorSupported():
            return None

        return self.GetParameter(self.Reg.FUEL_LEVEL[REGISTER], ReturnInt = ReturnInt)

    #----------  GeneratorController::GetFuelConsumptionDataPoints--------------
    def GetFuelConsumptionDataPoints(self):

        try:
            if self.FuelHalfRate == 0 or self.FuelFullRate == 0:
                return None

            return [.5, float(self.FuelHalfRate), 1.0, float(self.FuelFullRate), self.FuelUnits]

        except Exception as e1:
            self.LogErrorLine("Error in GetFuelConsumptionDataPoints: " + str(e1))
        return None<|MERGE_RESOLUTION|>--- conflicted
+++ resolved
@@ -1080,44 +1080,6 @@
         except Exception as e1:
             self.LogErrorLine("Error in CheckModelSpecificInfo: " + str(e1))
         return
-<<<<<<< HEAD
-    #-------------HPanel:GetIntFromString---------------------------------------
-    def GetIntFromString(self, input_string, byte_offset, length = 1, decimal = False):
-
-        try:
-            if len(input_string) < byte_offset + length:
-                self.LogError("Invalid length in GetIntFromString: " + str(input_string))
-                return 0
-            StringOffset = byte_offset * 2
-            StringOffsetEnd = StringOffset + (length *2)
-            if StringOffset == StringOffsetEnd:
-                if decimal:
-                    return int(input_string[StringOffset])
-                return int(input_string[StringOffset], 16)
-            else:
-                if decimal:
-                    return int(input_string[StringOffset:StringOffsetEnd])
-                return int(input_string[StringOffset:StringOffsetEnd], 16)
-        except Exception as e1:
-            self.LogErrorLine("Error in GetIntFromString: " + str(e1))
-            return 0
-    #-------------HPanel:GetParameterStringValue--------------------------------
-    def GetParameterStringValue(self, Register, ReturnString = False):
-
-        StringValue = self.Strings.get(Register, "")
-        if ReturnString:
-            return self.HexStringToString(StringValue)
-        return self.Strings.get(Register, "")
-
-    #-------------HPanel:GetParameterFileValue----------------------------------
-    def GetParameterFileValue(self, Register, ReturnString = False):
-
-        StringValue = self.FileData.get(Register, "")
-        if ReturnString:
-            return self.HexStringToString(StringValue)
-        return self.FileData.get(Register, "")
-=======
->>>>>>> ff8af1a3
 
     #-------------HPanel:GetGeneratorFileData-----------------------------------
     def GetGeneratorFileData(self):
