--- conflicted
+++ resolved
@@ -450,26 +450,6 @@
             prog_name = os.path.basename(prog_name)
             for q in psutil.process_iter():
                 if q.name().lower().startswith('python'):
-<<<<<<< HEAD
-                    script_name = os.path.basename(q.cmdline()[1])
-                    if len(q.cmdline())>1 and prog_name == script_name and q.pid != os.getpid():
-                        return True
-        except Exception as e1:
-            if log != None:
-                log.error("Error in IsRunning: " + str(e1))
-
-        return False
-
-    #------------ MySupport::SetupAddOnProgram----------------------------------
-    @staticmethod
-    def SetupAddOnProgram(prog_name):
-        console = SetupLogger(prog_name + "_console", log_file = "", stream = True)
-
-        if not MySupport.PermissionsOK():
-            console.error("\nYou need to have root privileges to run this script.\nPlease try again, this time using 'sudo'. Exiting.\n")
-            sys.exit(2)
-
-=======
                     if len(q.cmdline())>1:
                         script_name = os.path.basename(q.cmdline()[1])
                         if len(q.cmdline())>1 and prog_name == script_name and q.pid != os.getpid():
@@ -499,7 +479,6 @@
             console.error("\nYou need to have root privileges to run this script.\nPlease try again, this time using 'sudo'. Exiting.\n")
             sys.exit(2)
 
->>>>>>> ff8af1a3
         HelpStr = '\nsudo python ' + prog_name + '.py -a <IP Address or localhost> -c <path to ' + prog_name + ' config file>\n'
 
         ConfigFilePath = ProgramDefaults.ConfPath
@@ -522,10 +501,6 @@
 
         try:
             port, loglocation, multi_instance = MySupport.GetGenmonInitInfo(ConfigFilePath, log = console)
-<<<<<<< HEAD
-
-=======
->>>>>>> ff8af1a3
             log = SetupLogger("client_" + prog_name, os.path.join(loglocation, prog_name + ".log"))
 
             if not prog_name.lower().endswith(".py"):
@@ -544,11 +519,7 @@
 
         except Exception as e1:
             console.error("Error : " + str(e1))
-<<<<<<< HEAD
-            log.error("Error : " + str(e1))
-=======
             log.error("Error : " + str(e1) + ": " + MySupport.GetErrorLine())
->>>>>>> ff8af1a3
             sys.exit(1)
 
         return console, ConfigFilePath, address, port, loglocation, log
