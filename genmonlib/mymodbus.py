--- conflicted
+++ resolved
@@ -42,10 +42,7 @@
                 self.Host = host
                 self.Port = port
             self.TransactionID = 0
-<<<<<<< HEAD
-=======
             self.AlternateFileProtocol = False
->>>>>>> ff8af1a3
 
             if host != None and port != None and self.config == None:
                 # in this instance we do not use a config file, but config comes from command line
@@ -257,12 +254,8 @@
                 # if the full length of the packet has not arrived, return and try again
                 if (length + self.MBUS_FILE_READ_PAYLOAD_SIZE_MINUS_LENGTH) > len(self.Slave.Buffer):
                     return True, EmptyPacket
-<<<<<<< HEAD
-                for i in range(0, length + self.MBUS_FILE_READ_PAYLOAD_SIZE_MINUS_LENGTH):
-=======
                 # we will copy the entire buffer, this will be validated at a later time
                 for i in range(0, len(self.Slave.Buffer)):
->>>>>>> ff8af1a3
                     Packet.append(self.Slave.Buffer.pop(0))  # pop Address, Function, Length, message and CRC
 
                 if len(self.Slave.Buffer):
@@ -375,8 +368,6 @@
 
         except Exception as e1:
             self.LogErrorLine("Error in ProcessFileReadTransaction: " + str(e1))
-<<<<<<< HEAD
-=======
             return ""
 
     #-------------ModbusProtocol::ProcessFileWriteTransaction-------------------
@@ -396,7 +387,6 @@
 
         except Exception as e1:
             self.LogErrorLine("Error in ProcessFileWriteTransaction: " + str(e1))
->>>>>>> ff8af1a3
             return ""
 
     #------------ModbusProtocol::ProcessOneTransaction--------------------------
@@ -482,11 +472,7 @@
         try:
             Register = 0
 
-<<<<<<< HEAD
-            if Packet[self.MBUS_OFF_COMMAND + offset] == self.MBUS_CMD_READ_FILE:
-=======
             if Packet[self.MBUS_OFF_COMMAND + offset] in [self.MBUS_CMD_READ_FILE,self.MBUS_CMD_WRITE_FILE] :
->>>>>>> ff8af1a3
                 Register = Packet[self.MBUS_OFF_FILE_RECORD_HI + offset] << 8 |  Packet[self.MBUS_OFF_FILE_RECORD_LOW + offset] & 0x00FF
             else:
                 Register = Packet[self.MBUS_OFF_REGISTER_HI + offset] << 8 |  Packet[self.MBUS_OFF_REGISTER_LOW + offset] & 0x00FF
@@ -558,11 +544,7 @@
                 Packet.append(self.Address)                 # address
                 Packet.append(command)                      # command
                 Packet.append(self.MBUS_READ_FILE_REQUEST_PAYLOAD_LENGTH)     # Byte count
-<<<<<<< HEAD
-                Packet.append(self.MBUS_FILE_TYPE_VALUE)         # always same value
-=======
                 Packet.append(self.MBUS_FILE_TYPE_VALUE)    # always same value
->>>>>>> ff8af1a3
                 Packet.append(file_num >> 8)                # File Number hi
                 Packet.append(file_num & 0x00FF)            # File Number low
                 Packet.append(RegisterInt >> 8)             # register (file record number) high
@@ -573,8 +555,6 @@
                 if CRCValue != None:
                     Packet.append(CRCValue & 0x00FF)            # CRC low
                     Packet.append(CRCValue >> 8)                # CRC high
-<<<<<<< HEAD
-=======
             elif command == self.MBUS_CMD_WRITE_FILE:
                 # Note, we only support one sub request at at time
                 if RegisterInt < self.MIN_FILE_RECORD_NUM or RegisterInt > self.MAX_FILE_RECORD_NUM:
@@ -602,7 +582,6 @@
                     Packet.append(CRCValue & 0x00FF)            # CRC low
                     Packet.append(CRCValue >> 8)                # CRC high
 
->>>>>>> ff8af1a3
             else:
                 self.LogError("Validation Error: Invalid command in CreateMasterPacket!")
                 self.ComValidationError += 1
@@ -698,17 +677,10 @@
             if not self.CheckResponseAddress(SlavePacket[self.MBUS_OFF_ADDRESS]):
                 self.LogError("Validation Error: Invalid address in UpdateRegistersFromPacket (Slave)")
                 return "Error"
-<<<<<<< HEAD
-            if not SlavePacket[self.MBUS_OFF_COMMAND] in [self.MBUS_CMD_READ_REGS, self.MBUS_CMD_WRITE_REGS, self.MBUS_CMD_READ_FILE]:
-                self.LogError("Validation Error: Unknown Function slave %02x %02x" %  (SlavePacket[self.MBUS_OFF_ADDRESS],SlavePacket[self.MBUS_OFF_COMMAND]))
-                return "Error"
-            if not MasterPacket[self.MBUS_OFF_COMMAND + PacketOffset] in [self.MBUS_CMD_READ_REGS, self.MBUS_CMD_WRITE_REGS, self.MBUS_CMD_READ_FILE]:
-=======
             if not SlavePacket[self.MBUS_OFF_COMMAND] in [self.MBUS_CMD_READ_REGS, self.MBUS_CMD_WRITE_REGS, self.MBUS_CMD_READ_FILE, self.MBUS_CMD_WRITE_FILE]:
                 self.LogError("Validation Error: Unknown Function slave %02x %02x" %  (SlavePacket[self.MBUS_OFF_ADDRESS],SlavePacket[self.MBUS_OFF_COMMAND]))
                 return "Error"
             if not MasterPacket[self.MBUS_OFF_COMMAND + PacketOffset] in [self.MBUS_CMD_READ_REGS, self.MBUS_CMD_WRITE_REGS, self.MBUS_CMD_READ_FILE, self.MBUS_CMD_WRITE_FILE]:
->>>>>>> ff8af1a3
                 self.LogError("Validation Error: Unknown Function master %02x %02x" %  (MasterPacket[self.MBUS_OFF_ADDRESS],MasterPacket[self.MBUS_OFF_COMMAND]))
                 return "Error"
 
@@ -719,11 +691,7 @@
              # get register from master packet
             Register = "%04x" % (self.GetRegisterFromPacket(MasterPacket, offset = PacketOffset))
 
-<<<<<<< HEAD
-            if MasterPacket[self.MBUS_OFF_COMMAND + PacketOffset] == self.MBUS_CMD_WRITE_REGS:
-=======
             if MasterPacket[self.MBUS_OFF_COMMAND + PacketOffset] in [self.MBUS_CMD_WRITE_REGS, self.MBUS_CMD_WRITE_FILE]:
->>>>>>> ff8af1a3
                 # get register from slave packet
                 SlaveRegister = "%04x" % (self.GetRegisterFromPacket(SlavePacket))
                 if SlaveRegister != Register:
@@ -758,15 +726,10 @@
 
             if MasterPacket[self.MBUS_OFF_COMMAND + PacketOffset] == self.MBUS_CMD_READ_FILE:
                 payloadLen = SlavePacket[self.MBUS_OFF_FILE_PAYLOAD_LEN]
-<<<<<<< HEAD
-                payloadLen -= 1
-                for i  in range (self.MBUS_OFF_FILE_PAYLOAD, (self.MBUS_OFF_FILE_PAYLOAD + payloadLen + 1)):
-=======
                 if not self.AlternateFileProtocol:
                     # TODO This is emperical
                     payloadLen -= 1
                 for i  in range (self.MBUS_OFF_FILE_PAYLOAD, (self.MBUS_OFF_FILE_PAYLOAD + payloadLen)):
->>>>>>> ff8af1a3
                     RegisterValue += "%02x" % SlavePacket[i]
                     if ReturnString:
                         if SlavePacket[i]:
