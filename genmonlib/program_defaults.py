#!/usr/bin/env python
#-------------------------------------------------------------------------------
#    FILE: program_defaults.py
# PURPOSE: default values
#
#  AUTHOR: Jason G Yates
#    DATE: 10-May-2019
#
# MODIFICATIONS:
#-------------------------------------------------------------------------------


#------------ ProgramDefaults class ---------------------------------------------
class ProgramDefaults(object):
    ConfPath = "/etc/genmon/"
    LogPath = "/var/log/"
    ServerPort = 9082
    LocalHost =  "127.0.0.1"
<<<<<<< HEAD
    GENMON_VERSION = "V1.16.00"
=======
    GENMON_VERSION = "V1.16.09"
>>>>>>> ff8af1a3
<|MERGE_RESOLUTION|>--- conflicted
+++ resolved
@@ -16,8 +16,4 @@
     LogPath = "/var/log/"
     ServerPort = 9082
     LocalHost =  "127.0.0.1"
-<<<<<<< HEAD
-    GENMON_VERSION = "V1.16.00"
-=======
-    GENMON_VERSION = "V1.16.09"
->>>>>>> ff8af1a3
+    GENMON_VERSION = "V1.16.09"