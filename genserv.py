--- conflicted
+++ resolved
@@ -149,36 +149,7 @@
             return app.send_static_file(page_file)
     else:
         return app.send_static_file(page_file)
-<<<<<<< HEAD
-=======
-
-#-------------------------------------------------------------------------------
-@app.route('/mfa', methods=['POST'])
-def mfa_auth():
->>>>>>> ff8af1a3
-
-    try:
-        if bUseMFA:
-            if ValidateOTP(request.form['code']):
-                session['mfa_ok'] = True
-                return redirect(url_for('root'))
-            else:
-                session['mfa_ok'] = False
-                return redirect(url_for('logout'))
-        else:
-            return redirect(url_for('root'))
-    except Exception as e1:
-        LogErrorLine("Error in mfa_auth: " + str(e1))
-
-    return render_template('login.html')
-#-------------------------------------------------------------------------------
-def admin_login_helper():
-
-    if bUseMFA:
-        #GetOTP()
-        return render_template('mfa.html')
-    else:
-        return redirect(url_for('root'))
+
 #-------------------------------------------------------------------------------
 @app.route('/mfa', methods=['POST'])
 def mfa_auth():
@@ -1342,34 +1313,6 @@
         ConfigSettings["subtractfuel"] = ['float', 'Subtract Fuel', 17, "0.0", "", 0, GENMON_CONFIG, GENMON_SECTION, "subtractfuel"]
         #ConfigSettings["kwlog"] = ['string', 'Power Log Name / Disable', 16, "", "", 0, GENMON_CONFIG, GENMON_SECTION, "kwlog"]
         if ControllerType != 'h_100':
-<<<<<<< HEAD
-            ConfigSettings["usenominallinevolts"] = ['boolean', 'Use Nominal Volts Override', 18, False, "", 0, GENMON_CONFIG, GENMON_SECTION, "usenominallinevolts"]
-            ConfigSettings["nominallinevolts"] = ['int', 'Override nominal line voltage in UI', 19, "240", "", 0, GENMON_CONFIG, GENMON_SECTION,"nominallinevolts"]
-            ControllerInfo = GetControllerInfo("controller").lower()
-            if "nexus" in ControllerInfo:
-                ConfigSettings["nexus_legacy_freq"] = ['boolean', 'Use Nexus Legacy Frequency', 20, True, "", 0, GENMON_CONFIG, GENMON_SECTION, "nexus_legacy_freq"]
-        else:
-            ConfigSettings["fuel_units"] = ['list', 'Fuel Units', 18, "gal", "", "gal,cubic feet", GENMON_CONFIG, GENMON_SECTION, "fuel_units"]
-            ConfigSettings["half_rate"] = ['float', 'Fuel Rate Half Load', 19, "0.0", "", 0, GENMON_CONFIG, GENMON_SECTION, "half_rate"]
-            ConfigSettings["full_rate"] = ['float', 'Fuel Rate Full Load', 20, "0.0", "", 0, GENMON_CONFIG, GENMON_SECTION, "full_rate"]
-            ConfigSettings["usecalculatedpower"] = ['boolean', 'Use Calculated Power', 21, False, "", 0, GENMON_CONFIG, GENMON_SECTION, "usecalculatedpower"]
-
-        ConfigSettings["enable_fuel_log"] = ['boolean', 'Log Fuel Level to File', 23, False, "", 0, GENMON_CONFIG, GENMON_SECTION, "enable_fuel_log"]
-        ConfigSettings["fuel_log_freq"] = ['float', 'Fuel Log Frequency', 24, "15.0", "", 0, GENMON_CONFIG, GENMON_SECTION, "fuel_log_freq"]
-        #ConfigSettings["fuel_log"] = ['string', 'Fuel Log Path and File Name', 25, "", "", 0, GENMON_CONFIG, GENMON_SECTION, "/etc/genmon/fuellog.txt"]
-
-        ConfigSettings["kwlogmax"] = ['string', 'Maximum size Power Log (MB)', 31, "", "", 0, GENMON_CONFIG, GENMON_SECTION, "kwlogmax"]
-        ConfigSettings["currentdivider"] = ['float', 'Current Divider', 32, "", "", 0, GENMON_CONFIG, GENMON_SECTION, "currentdivider"]
-        ConfigSettings["currentoffset"] = ['string', 'Current Offset', 33, "", "", 0, GENMON_CONFIG, GENMON_SECTION, "currentoffset"]
-        ConfigSettings["legacy_power"] = ['boolean', 'Use Legacy Power Calculation', 34, False, "", 0, GENMON_CONFIG, GENMON_SECTION, "legacy_power"]
-
-        ConfigSettings["disableplatformstats"] = ['boolean', 'Disable Platform Stats', 35, False, "", 0, GENMON_CONFIG, GENMON_SECTION, "disableplatformstats"]
-        ConfigSettings["https_port"] = ['int', 'Override HTTPS port', 36, "", "", 0, GENMON_CONFIG, GENMON_SECTION, "https_port"]
-        ConfigSettings["user_url"] = ['string', 'User URL', 37, "", "", 0, GENMON_CONFIG, GENMON_SECTION, "user_url"]
-        ConfigSettings["extend_wait"] = ['int', 'Extend email retry', 38, "0", "", 0, MAIL_CONFIG, MAIL_SECTION,"extend_wait"]
-        ConfigSettings["min_outage_duration"] = ['int', 'Minimum Outage Duration', 39, "0", "", 0, GENMON_CONFIG, GENMON_SECTION,"min_outage_duration"]
-        ConfigSettings["multi_instance"] = ['boolean', 'Allow Multiple Genmon Instances', 40, False, "", 0, GENMON_CONFIG, GENMON_SECTION, "multi_instance"]
-=======
             ConfigSettings["usenominallinevolts"] = ['boolean', 'Use Nominal Volts Override', 25, False, "", 0, GENMON_CONFIG, GENMON_SECTION, "usenominallinevolts"]
             ConfigSettings["nominallinevolts"] = ['int', 'Override nominal line voltage in UI', 26, "240", "", 0, GENMON_CONFIG, GENMON_SECTION,"nominallinevolts"]
             ConfigSettings["outage_notice_delay"] = ['int', 'Outage Notice Delay', 27, "0", "", 0, GENMON_CONFIG, GENMON_SECTION, "outage_notice_delay"]
@@ -1399,7 +1342,6 @@
         ConfigSettings["extend_wait"] = ['int', 'Extend email retry', 63, "0", "", 0, MAIL_CONFIG, MAIL_SECTION,"extend_wait"]
         ConfigSettings["min_outage_duration"] = ['int', 'Minimum Outage Duration', 64, "0", "", 0, GENMON_CONFIG, GENMON_SECTION,"min_outage_duration"]
         ConfigSettings["multi_instance"] = ['boolean', 'Allow Multiple Genmon Instances', 65, False, "", 0, GENMON_CONFIG, GENMON_SECTION, "multi_instance"]
->>>>>>> ff8af1a3
 
 
         for entry, List in ConfigSettings.items():
@@ -1893,19 +1835,11 @@
 
         bUseMFA = ConfigFiles[GENMON_CONFIG].ReadValue('usemfa', return_type = bool, default = False)
         SecretMFAKey = ConfigFiles[GENMON_CONFIG].ReadValue('secretmfa', default = None)
-<<<<<<< HEAD
 
         if SecretMFAKey == None or SecretMFAKey == "":
             SecretMFAKey = str(pyotp.random_base32())
             ConfigFiles[GENMON_CONFIG].WriteValue('secretmfa', str(SecretMFAKey))
 
-=======
-
-        if SecretMFAKey == None or SecretMFAKey == "":
-            SecretMFAKey = str(pyotp.random_base32())
-            ConfigFiles[GENMON_CONFIG].WriteValue('secretmfa', str(SecretMFAKey))
-
->>>>>>> ff8af1a3
         SetupMFA()
 
         if ConfigFiles[GENMON_CONFIG].HasOption('usehttps'):
